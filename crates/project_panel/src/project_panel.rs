use context_menu::{ContextMenu, ContextMenuItem};
use drag_and_drop::{DragAndDrop, Draggable};
use editor::{Cancel, Editor};
use futures::stream::StreamExt;
use gpui::{
    actions,
    anyhow::{anyhow, Result},
    elements::{
        AnchorCorner, ChildView, ComponentHost, ContainerStyle, Empty, Flex, MouseEventHandler,
        ParentElement, ScrollTarget, Stack, Svg, UniformList, UniformListState,
    },
    geometry::vector::Vector2F,
    keymap_matcher::KeymapContext,
    platform::{CursorStyle, MouseButton, PromptLevel},
    AnyElement, AppContext, ClipboardItem, Element, Entity, ModelHandle, Task, View, ViewContext,
    ViewHandle, WeakViewHandle, WindowContext,
};
use menu::{Confirm, SelectNext, SelectPrev};
<<<<<<< HEAD
use project::{Entry, EntryKind, Project, ProjectEntryId, ProjectPath, Worktree, WorktreeId};
use settings::{settings_file::SettingsFile, Settings};
=======
use project::{
    repository::GitFileStatus, Entry, EntryKind, Project, ProjectEntryId, ProjectPath, Worktree,
    WorktreeId,
};
>>>>>>> cb1b64e5
use std::{
    cmp::Ordering,
    collections::{hash_map, HashMap},
    ffi::OsStr,
    ops::Range,
    path::Path,
    sync::Arc,
};
use theme::{ui::FileName, ProjectPanelEntry};
use unicase::UniCase;
use workspace::{
    dock::{DockPosition, Panel},
    Workspace,
};

const NEW_ENTRY_ID: ProjectEntryId = ProjectEntryId::MAX;

pub struct ProjectPanel {
    project: ModelHandle<Project>,
    list: UniformListState,
    visible_entries: Vec<(WorktreeId, Vec<Entry>)>,
    last_worktree_root_id: Option<ProjectEntryId>,
    expanded_dir_ids: HashMap<WorktreeId, Vec<ProjectEntryId>>,
    selection: Option<Selection>,
    edit_state: Option<EditState>,
    filename_editor: ViewHandle<Editor>,
    clipboard_entry: Option<ClipboardEntry>,
    context_menu: ViewHandle<ContextMenu>,
    dragged_entry_destination: Option<Arc<Path>>,
    workspace: WeakViewHandle<Workspace>,
    has_focus: bool,
}

#[derive(Copy, Clone)]
struct Selection {
    worktree_id: WorktreeId,
    entry_id: ProjectEntryId,
}

#[derive(Clone, Debug)]
struct EditState {
    worktree_id: WorktreeId,
    entry_id: ProjectEntryId,
    is_new_entry: bool,
    is_dir: bool,
    processing_filename: Option<String>,
}

#[derive(Copy, Clone)]
pub enum ClipboardEntry {
    Copied {
        worktree_id: WorktreeId,
        entry_id: ProjectEntryId,
    },
    Cut {
        worktree_id: WorktreeId,
        entry_id: ProjectEntryId,
    },
}

#[derive(Debug, PartialEq, Eq)]
pub struct EntryDetails {
    filename: String,
    path: Arc<Path>,
    depth: usize,
    kind: EntryKind,
    is_ignored: bool,
    is_expanded: bool,
    is_selected: bool,
    is_editing: bool,
    is_processing: bool,
    is_cut: bool,
    git_status: Option<GitFileStatus>,
}

actions!(
    project_panel,
    [
        ExpandSelectedEntry,
        CollapseSelectedEntry,
        NewDirectory,
        NewFile,
        Copy,
        CopyPath,
        CopyRelativePath,
        RevealInFinder,
        Cut,
        Paste,
        Delete,
        Rename,
        ToggleFocus
    ]
);

pub fn init(cx: &mut AppContext) {
    cx.add_action(ProjectPanel::expand_selected_entry);
    cx.add_action(ProjectPanel::collapse_selected_entry);
    cx.add_action(ProjectPanel::select_prev);
    cx.add_action(ProjectPanel::select_next);
    cx.add_action(ProjectPanel::new_file);
    cx.add_action(ProjectPanel::new_directory);
    cx.add_action(ProjectPanel::rename);
    cx.add_async_action(ProjectPanel::delete);
    cx.add_async_action(ProjectPanel::confirm);
    cx.add_action(ProjectPanel::cancel);
    cx.add_action(ProjectPanel::cut);
    cx.add_action(ProjectPanel::copy);
    cx.add_action(ProjectPanel::copy_path);
    cx.add_action(ProjectPanel::copy_relative_path);
    cx.add_action(ProjectPanel::reveal_in_finder);
    cx.add_action(
        |this: &mut ProjectPanel, action: &Paste, cx: &mut ViewContext<ProjectPanel>| {
            this.paste(action, cx);
        },
    );
}

pub enum Event {
    OpenedEntry {
        entry_id: ProjectEntryId,
        focus_opened_item: bool,
    },
    DockPositionChanged,
    Focus,
}

impl ProjectPanel {
    pub fn new(workspace: &mut Workspace, cx: &mut ViewContext<Workspace>) -> ViewHandle<Self> {
        let project = workspace.project().clone();
        let project_panel = cx.add_view(|cx: &mut ViewContext<Self>| {
            cx.observe(&project, |this, _, cx| {
                this.update_visible_entries(None, cx);
                cx.notify();
            })
            .detach();
            cx.subscribe(&project, |this, project, event, cx| match event {
                project::Event::ActiveEntryChanged(Some(entry_id)) => {
                    if let Some(worktree_id) = project.read(cx).worktree_id_for_entry(*entry_id, cx)
                    {
                        this.expand_entry(worktree_id, *entry_id, cx);
                        this.update_visible_entries(Some((worktree_id, *entry_id)), cx);
                        this.autoscroll(cx);
                        cx.notify();
                    }
                }
                project::Event::WorktreeRemoved(id) => {
                    this.expanded_dir_ids.remove(id);
                    this.update_visible_entries(None, cx);
                    cx.notify();
                }
                _ => {}
            })
            .detach();

            let filename_editor = cx.add_view(|cx| {
                Editor::single_line(
                    Some(Arc::new(|theme| {
                        let mut style = theme.project_panel.filename_editor.clone();
                        style.container.background_color.take();
                        style
                    })),
                    cx,
                )
            });

            cx.subscribe(&filename_editor, |this, _, event, cx| match event {
                editor::Event::BufferEdited | editor::Event::SelectionsChanged { .. } => {
                    this.autoscroll(cx);
                }
                _ => {}
            })
            .detach();
            cx.observe_focus(&filename_editor, |this, _, is_focused, cx| {
                if !is_focused
                    && this
                        .edit_state
                        .as_ref()
                        .map_or(false, |state| state.processing_filename.is_none())
                {
                    this.edit_state = None;
                    this.update_visible_entries(None, cx);
                }
            })
            .detach();

            let view_id = cx.view_id();
            let mut this = Self {
                project: project.clone(),
                list: Default::default(),
                visible_entries: Default::default(),
                last_worktree_root_id: Default::default(),
                expanded_dir_ids: Default::default(),
                selection: None,
                edit_state: None,
                filename_editor,
                clipboard_entry: None,
                context_menu: cx.add_view(|cx| ContextMenu::new(view_id, cx)),
                dragged_entry_destination: None,
                workspace: workspace.weak_handle(),
                has_focus: false,
            };
            this.update_visible_entries(None, cx);

            // Update the dock position when the setting changes.
            let mut old_dock_position = this.position(cx);
            cx.observe_global::<Settings, _>(move |this, cx| {
                let new_dock_position = this.position(cx);
                if new_dock_position != old_dock_position {
                    old_dock_position = new_dock_position;
                    cx.emit(Event::DockPositionChanged);
                }
            })
            .detach();

            this
        });

        cx.subscribe(&project_panel, {
            let project_panel = project_panel.downgrade();
            move |workspace, _, event, cx| match event {
                &Event::OpenedEntry {
                    entry_id,
                    focus_opened_item,
                } => {
                    if let Some(worktree) = project.read(cx).worktree_for_entry(entry_id, cx) {
                        if let Some(entry) = worktree.read(cx).entry_for_id(entry_id) {
                            workspace
                                .open_path(
                                    ProjectPath {
                                        worktree_id: worktree.read(cx).id(),
                                        path: entry.path.clone(),
                                    },
                                    None,
                                    focus_opened_item,
                                    cx,
                                )
                                .detach_and_log_err(cx);
                            if !focus_opened_item {
                                if let Some(project_panel) = project_panel.upgrade(cx) {
                                    cx.focus(&project_panel);
                                }
                            }
                        }
                    }
                }
                _ => {}
            }
        })
        .detach();

        project_panel
    }

    fn deploy_context_menu(
        &mut self,
        position: Vector2F,
        entry_id: ProjectEntryId,
        cx: &mut ViewContext<Self>,
    ) {
        let project = self.project.read(cx);

        let worktree_id = if let Some(id) = project.worktree_id_for_entry(entry_id, cx) {
            id
        } else {
            return;
        };

        self.selection = Some(Selection {
            worktree_id,
            entry_id,
        });

        let mut menu_entries = Vec::new();
        if let Some((worktree, entry)) = self.selected_entry(cx) {
            let is_root = Some(entry) == worktree.root_entry();
            if !project.is_remote() {
                menu_entries.push(ContextMenuItem::action(
                    "Add Folder to Project",
                    workspace::AddFolderToProject,
                ));
                if is_root {
                    let project = self.project.clone();
                    menu_entries.push(ContextMenuItem::handler("Remove from Project", move |cx| {
                        project.update(cx, |project, cx| project.remove_worktree(worktree_id, cx));
                    }));
                }
            }
            menu_entries.push(ContextMenuItem::action("New File", NewFile));
            menu_entries.push(ContextMenuItem::action("New Folder", NewDirectory));
            menu_entries.push(ContextMenuItem::Separator);
            menu_entries.push(ContextMenuItem::action("Cut", Cut));
            menu_entries.push(ContextMenuItem::action("Copy", Copy));
            menu_entries.push(ContextMenuItem::Separator);
            menu_entries.push(ContextMenuItem::action("Copy Path", CopyPath));
            menu_entries.push(ContextMenuItem::action(
                "Copy Relative Path",
                CopyRelativePath,
            ));
            menu_entries.push(ContextMenuItem::action("Reveal in Finder", RevealInFinder));
            if let Some(clipboard_entry) = self.clipboard_entry {
                if clipboard_entry.worktree_id() == worktree.id() {
                    menu_entries.push(ContextMenuItem::action("Paste", Paste));
                }
            }
            menu_entries.push(ContextMenuItem::Separator);
            menu_entries.push(ContextMenuItem::action("Rename", Rename));
            if !is_root {
                menu_entries.push(ContextMenuItem::action("Delete", Delete));
            }
        }

        self.context_menu.update(cx, |menu, cx| {
            menu.show(position, AnchorCorner::TopLeft, menu_entries, cx);
        });

        cx.notify();
    }

    fn expand_selected_entry(&mut self, _: &ExpandSelectedEntry, cx: &mut ViewContext<Self>) {
        if let Some((worktree, entry)) = self.selected_entry(cx) {
            if entry.is_dir() {
                let expanded_dir_ids =
                    if let Some(expanded_dir_ids) = self.expanded_dir_ids.get_mut(&worktree.id()) {
                        expanded_dir_ids
                    } else {
                        return;
                    };

                match expanded_dir_ids.binary_search(&entry.id) {
                    Ok(_) => self.select_next(&SelectNext, cx),
                    Err(ix) => {
                        expanded_dir_ids.insert(ix, entry.id);
                        self.update_visible_entries(None, cx);
                        cx.notify();
                    }
                }
            }
        }
    }

    fn collapse_selected_entry(&mut self, _: &CollapseSelectedEntry, cx: &mut ViewContext<Self>) {
        if let Some((worktree, mut entry)) = self.selected_entry(cx) {
            let expanded_dir_ids =
                if let Some(expanded_dir_ids) = self.expanded_dir_ids.get_mut(&worktree.id()) {
                    expanded_dir_ids
                } else {
                    return;
                };

            loop {
                match expanded_dir_ids.binary_search(&entry.id) {
                    Ok(ix) => {
                        expanded_dir_ids.remove(ix);
                        self.update_visible_entries(Some((worktree.id(), entry.id)), cx);
                        cx.notify();
                        break;
                    }
                    Err(_) => {
                        if let Some(parent_entry) =
                            entry.path.parent().and_then(|p| worktree.entry_for_path(p))
                        {
                            entry = parent_entry;
                        } else {
                            break;
                        }
                    }
                }
            }
        }
    }

    fn toggle_expanded(&mut self, entry_id: ProjectEntryId, cx: &mut ViewContext<Self>) {
        if let Some(worktree_id) = self.project.read(cx).worktree_id_for_entry(entry_id, cx) {
            if let Some(expanded_dir_ids) = self.expanded_dir_ids.get_mut(&worktree_id) {
                match expanded_dir_ids.binary_search(&entry_id) {
                    Ok(ix) => {
                        expanded_dir_ids.remove(ix);
                    }
                    Err(ix) => {
                        expanded_dir_ids.insert(ix, entry_id);
                    }
                }
                self.update_visible_entries(Some((worktree_id, entry_id)), cx);
                cx.focus_self();
                cx.notify();
            }
        }
    }

    fn select_prev(&mut self, _: &SelectPrev, cx: &mut ViewContext<Self>) {
        if let Some(selection) = self.selection {
            let (mut worktree_ix, mut entry_ix, _) =
                self.index_for_selection(selection).unwrap_or_default();
            if entry_ix > 0 {
                entry_ix -= 1;
            } else if worktree_ix > 0 {
                worktree_ix -= 1;
                entry_ix = self.visible_entries[worktree_ix].1.len() - 1;
            } else {
                return;
            }

            let (worktree_id, worktree_entries) = &self.visible_entries[worktree_ix];
            self.selection = Some(Selection {
                worktree_id: *worktree_id,
                entry_id: worktree_entries[entry_ix].id,
            });
            self.autoscroll(cx);
            cx.notify();
        } else {
            self.select_first(cx);
        }
    }

    fn confirm(&mut self, _: &Confirm, cx: &mut ViewContext<Self>) -> Option<Task<Result<()>>> {
        if let Some(task) = self.confirm_edit(cx) {
            Some(task)
        } else if let Some((_, entry)) = self.selected_entry(cx) {
            if entry.is_file() {
                self.open_entry(entry.id, true, cx);
            }
            None
        } else {
            None
        }
    }

    fn confirm_edit(&mut self, cx: &mut ViewContext<Self>) -> Option<Task<Result<()>>> {
        let edit_state = self.edit_state.as_mut()?;
        cx.focus_self();

        let worktree_id = edit_state.worktree_id;
        let is_new_entry = edit_state.is_new_entry;
        let is_dir = edit_state.is_dir;
        let worktree = self.project.read(cx).worktree_for_id(worktree_id, cx)?;
        let entry = worktree.read(cx).entry_for_id(edit_state.entry_id)?.clone();
        let filename = self.filename_editor.read(cx).text(cx);

        let edit_task;
        let edited_entry_id;

        if is_new_entry {
            self.selection = Some(Selection {
                worktree_id,
                entry_id: NEW_ENTRY_ID,
            });
            let new_path = entry.path.join(&filename);
            edited_entry_id = NEW_ENTRY_ID;
            edit_task = self.project.update(cx, |project, cx| {
                project.create_entry((worktree_id, new_path), is_dir, cx)
            })?;
        } else {
            let new_path = if let Some(parent) = entry.path.clone().parent() {
                parent.join(&filename)
            } else {
                filename.clone().into()
            };
            edited_entry_id = entry.id;
            edit_task = self.project.update(cx, |project, cx| {
                project.rename_entry(entry.id, new_path, cx)
            })?;
        };

        edit_state.processing_filename = Some(filename);
        cx.notify();

        Some(cx.spawn(|this, mut cx| async move {
            let new_entry = edit_task.await;
            this.update(&mut cx, |this, cx| {
                this.edit_state.take();
                cx.notify();
            })?;

            let new_entry = new_entry?;
            this.update(&mut cx, |this, cx| {
                if let Some(selection) = &mut this.selection {
                    if selection.entry_id == edited_entry_id {
                        selection.worktree_id = worktree_id;
                        selection.entry_id = new_entry.id;
                    }
                }
                this.update_visible_entries(None, cx);
                if is_new_entry && !is_dir {
                    this.open_entry(new_entry.id, true, cx);
                }
                cx.notify();
            })?;
            Ok(())
        }))
    }

    fn cancel(&mut self, _: &Cancel, cx: &mut ViewContext<Self>) {
        self.edit_state = None;
        self.update_visible_entries(None, cx);
        cx.focus_self();
        cx.notify();
    }

    fn open_entry(
        &mut self,
        entry_id: ProjectEntryId,
        focus_opened_item: bool,
        cx: &mut ViewContext<Self>,
    ) {
        cx.emit(Event::OpenedEntry {
            entry_id,
            focus_opened_item,
        });
    }

    fn new_file(&mut self, _: &NewFile, cx: &mut ViewContext<Self>) {
        self.add_entry(false, cx)
    }

    fn new_directory(&mut self, _: &NewDirectory, cx: &mut ViewContext<Self>) {
        self.add_entry(true, cx)
    }

    fn add_entry(&mut self, is_dir: bool, cx: &mut ViewContext<Self>) {
        if let Some(Selection {
            worktree_id,
            entry_id,
        }) = self.selection
        {
            let directory_id;
            if let Some((worktree, expanded_dir_ids)) = self
                .project
                .read(cx)
                .worktree_for_id(worktree_id, cx)
                .zip(self.expanded_dir_ids.get_mut(&worktree_id))
            {
                let worktree = worktree.read(cx);
                if let Some(mut entry) = worktree.entry_for_id(entry_id) {
                    loop {
                        if entry.is_dir() {
                            if let Err(ix) = expanded_dir_ids.binary_search(&entry.id) {
                                expanded_dir_ids.insert(ix, entry.id);
                            }
                            directory_id = entry.id;
                            break;
                        } else {
                            if let Some(parent_path) = entry.path.parent() {
                                if let Some(parent_entry) = worktree.entry_for_path(parent_path) {
                                    entry = parent_entry;
                                    continue;
                                }
                            }
                            return;
                        }
                    }
                } else {
                    return;
                };
            } else {
                return;
            };

            self.edit_state = Some(EditState {
                worktree_id,
                entry_id: directory_id,
                is_new_entry: true,
                is_dir,
                processing_filename: None,
            });
            self.filename_editor
                .update(cx, |editor, cx| editor.clear(cx));
            cx.focus(&self.filename_editor);
            self.update_visible_entries(Some((worktree_id, NEW_ENTRY_ID)), cx);
            self.autoscroll(cx);
            cx.notify();
        }
    }

    fn rename(&mut self, _: &Rename, cx: &mut ViewContext<Self>) {
        if let Some(Selection {
            worktree_id,
            entry_id,
        }) = self.selection
        {
            if let Some(worktree) = self.project.read(cx).worktree_for_id(worktree_id, cx) {
                if let Some(entry) = worktree.read(cx).entry_for_id(entry_id) {
                    self.edit_state = Some(EditState {
                        worktree_id,
                        entry_id,
                        is_new_entry: false,
                        is_dir: entry.is_dir(),
                        processing_filename: None,
                    });
                    let filename = entry
                        .path
                        .file_name()
                        .map_or(String::new(), |s| s.to_string_lossy().to_string());
                    self.filename_editor.update(cx, |editor, cx| {
                        editor.set_text(filename, cx);
                        editor.select_all(&Default::default(), cx);
                    });
                    cx.focus(&self.filename_editor);
                    self.update_visible_entries(None, cx);
                    self.autoscroll(cx);
                    cx.notify();
                }
            }

            cx.update_global(|drag_and_drop: &mut DragAndDrop<Workspace>, cx| {
                drag_and_drop.cancel_dragging::<ProjectEntryId>(cx);
            })
        }
    }

    fn delete(&mut self, _: &Delete, cx: &mut ViewContext<Self>) -> Option<Task<Result<()>>> {
        let Selection { entry_id, .. } = self.selection?;
        let path = self.project.read(cx).path_for_entry(entry_id, cx)?.path;
        let file_name = path.file_name()?;

        let mut answer = cx.prompt(
            PromptLevel::Info,
            &format!("Delete {file_name:?}?"),
            &["Delete", "Cancel"],
        );
        Some(cx.spawn(|this, mut cx| async move {
            if answer.next().await != Some(0) {
                return Ok(());
            }
            this.update(&mut cx, |this, cx| {
                this.project
                    .update(cx, |project, cx| project.delete_entry(entry_id, cx))
                    .ok_or_else(|| anyhow!("no such entry"))
            })??
            .await
        }))
    }

    fn select_next(&mut self, _: &SelectNext, cx: &mut ViewContext<Self>) {
        if let Some(selection) = self.selection {
            let (mut worktree_ix, mut entry_ix, _) =
                self.index_for_selection(selection).unwrap_or_default();
            if let Some((_, worktree_entries)) = self.visible_entries.get(worktree_ix) {
                if entry_ix + 1 < worktree_entries.len() {
                    entry_ix += 1;
                } else {
                    worktree_ix += 1;
                    entry_ix = 0;
                }
            }

            if let Some((worktree_id, worktree_entries)) = self.visible_entries.get(worktree_ix) {
                if let Some(entry) = worktree_entries.get(entry_ix) {
                    self.selection = Some(Selection {
                        worktree_id: *worktree_id,
                        entry_id: entry.id,
                    });
                    self.autoscroll(cx);
                    cx.notify();
                }
            }
        } else {
            self.select_first(cx);
        }
    }

    fn select_first(&mut self, cx: &mut ViewContext<Self>) {
        let worktree = self
            .visible_entries
            .first()
            .and_then(|(worktree_id, _)| self.project.read(cx).worktree_for_id(*worktree_id, cx));
        if let Some(worktree) = worktree {
            let worktree = worktree.read(cx);
            let worktree_id = worktree.id();
            if let Some(root_entry) = worktree.root_entry() {
                self.selection = Some(Selection {
                    worktree_id,
                    entry_id: root_entry.id,
                });
                self.autoscroll(cx);
                cx.notify();
            }
        }
    }

    fn autoscroll(&mut self, cx: &mut ViewContext<Self>) {
        if let Some((_, _, index)) = self.selection.and_then(|s| self.index_for_selection(s)) {
            self.list.scroll_to(ScrollTarget::Show(index));
            cx.notify();
        }
    }

    fn cut(&mut self, _: &Cut, cx: &mut ViewContext<Self>) {
        if let Some((worktree, entry)) = self.selected_entry(cx) {
            self.clipboard_entry = Some(ClipboardEntry::Cut {
                worktree_id: worktree.id(),
                entry_id: entry.id,
            });
            cx.notify();
        }
    }

    fn copy(&mut self, _: &Copy, cx: &mut ViewContext<Self>) {
        if let Some((worktree, entry)) = self.selected_entry(cx) {
            self.clipboard_entry = Some(ClipboardEntry::Copied {
                worktree_id: worktree.id(),
                entry_id: entry.id,
            });
            cx.notify();
        }
    }

    fn paste(&mut self, _: &Paste, cx: &mut ViewContext<Self>) -> Option<()> {
        if let Some((worktree, entry)) = self.selected_entry(cx) {
            let clipboard_entry = self.clipboard_entry?;
            if clipboard_entry.worktree_id() != worktree.id() {
                return None;
            }

            let clipboard_entry_file_name = self
                .project
                .read(cx)
                .path_for_entry(clipboard_entry.entry_id(), cx)?
                .path
                .file_name()?
                .to_os_string();

            let mut new_path = entry.path.to_path_buf();
            if entry.is_file() {
                new_path.pop();
            }

            new_path.push(&clipboard_entry_file_name);
            let extension = new_path.extension().map(|e| e.to_os_string());
            let file_name_without_extension = Path::new(&clipboard_entry_file_name).file_stem()?;
            let mut ix = 0;
            while worktree.entry_for_path(&new_path).is_some() {
                new_path.pop();

                let mut new_file_name = file_name_without_extension.to_os_string();
                new_file_name.push(" copy");
                if ix > 0 {
                    new_file_name.push(format!(" {}", ix));
                }
                if let Some(extension) = extension.as_ref() {
                    new_file_name.push(".");
                    new_file_name.push(extension);
                }

                new_path.push(new_file_name);
                ix += 1;
            }

            if clipboard_entry.is_cut() {
                if let Some(task) = self.project.update(cx, |project, cx| {
                    project.rename_entry(clipboard_entry.entry_id(), new_path, cx)
                }) {
                    task.detach_and_log_err(cx)
                }
            } else if let Some(task) = self.project.update(cx, |project, cx| {
                project.copy_entry(clipboard_entry.entry_id(), new_path, cx)
            }) {
                task.detach_and_log_err(cx)
            }
        }
        None
    }

    fn copy_path(&mut self, _: &CopyPath, cx: &mut ViewContext<Self>) {
        if let Some((worktree, entry)) = self.selected_entry(cx) {
            cx.write_to_clipboard(ClipboardItem::new(
                worktree
                    .abs_path()
                    .join(&entry.path)
                    .to_string_lossy()
                    .to_string(),
            ));
        }
    }

    fn copy_relative_path(&mut self, _: &CopyRelativePath, cx: &mut ViewContext<Self>) {
        if let Some((_, entry)) = self.selected_entry(cx) {
            cx.write_to_clipboard(ClipboardItem::new(entry.path.to_string_lossy().to_string()));
        }
    }

    fn reveal_in_finder(&mut self, _: &RevealInFinder, cx: &mut ViewContext<Self>) {
        if let Some((worktree, entry)) = self.selected_entry(cx) {
            cx.reveal_path(&worktree.abs_path().join(&entry.path));
        }
    }

    fn move_entry(
        &mut self,
        entry_to_move: ProjectEntryId,
        destination: ProjectEntryId,
        destination_is_file: bool,
        cx: &mut ViewContext<Self>,
    ) {
        let destination_worktree = self.project.update(cx, |project, cx| {
            let entry_path = project.path_for_entry(entry_to_move, cx)?;
            let destination_entry_path = project.path_for_entry(destination, cx)?.path.clone();

            let mut destination_path = destination_entry_path.as_ref();
            if destination_is_file {
                destination_path = destination_path.parent()?;
            }

            let mut new_path = destination_path.to_path_buf();
            new_path.push(entry_path.path.file_name()?);
            if new_path != entry_path.path.as_ref() {
                let task = project.rename_entry(entry_to_move, new_path, cx)?;
                cx.foreground().spawn(task).detach_and_log_err(cx);
            }

            Some(project.worktree_id_for_entry(destination, cx)?)
        });

        if let Some(destination_worktree) = destination_worktree {
            self.expand_entry(destination_worktree, destination, cx);
        }
    }

    fn index_for_selection(&self, selection: Selection) -> Option<(usize, usize, usize)> {
        let mut entry_index = 0;
        let mut visible_entries_index = 0;
        for (worktree_index, (worktree_id, worktree_entries)) in
            self.visible_entries.iter().enumerate()
        {
            if *worktree_id == selection.worktree_id {
                for entry in worktree_entries {
                    if entry.id == selection.entry_id {
                        return Some((worktree_index, entry_index, visible_entries_index));
                    } else {
                        visible_entries_index += 1;
                        entry_index += 1;
                    }
                }
                break;
            } else {
                visible_entries_index += worktree_entries.len();
            }
        }
        None
    }

    fn selected_entry<'a>(&self, cx: &'a AppContext) -> Option<(&'a Worktree, &'a project::Entry)> {
        let selection = self.selection?;
        let project = self.project.read(cx);
        let worktree = project.worktree_for_id(selection.worktree_id, cx)?.read(cx);
        Some((worktree, worktree.entry_for_id(selection.entry_id)?))
    }

    fn update_visible_entries(
        &mut self,
        new_selected_entry: Option<(WorktreeId, ProjectEntryId)>,
        cx: &mut ViewContext<Self>,
    ) {
        let project = self.project.read(cx);
        self.last_worktree_root_id = project
            .visible_worktrees(cx)
            .rev()
            .next()
            .and_then(|worktree| worktree.read(cx).root_entry())
            .map(|entry| entry.id);

        self.visible_entries.clear();
        for worktree in project.visible_worktrees(cx) {
            let snapshot = worktree.read(cx).snapshot();
            let worktree_id = snapshot.id();

            let expanded_dir_ids = match self.expanded_dir_ids.entry(worktree_id) {
                hash_map::Entry::Occupied(e) => e.into_mut(),
                hash_map::Entry::Vacant(e) => {
                    // The first time a worktree's root entry becomes available,
                    // mark that root entry as expanded.
                    if let Some(entry) = snapshot.root_entry() {
                        e.insert(vec![entry.id]).as_slice()
                    } else {
                        &[]
                    }
                }
            };

            let mut new_entry_parent_id = None;
            let mut new_entry_kind = EntryKind::Dir;
            if let Some(edit_state) = &self.edit_state {
                if edit_state.worktree_id == worktree_id && edit_state.is_new_entry {
                    new_entry_parent_id = Some(edit_state.entry_id);
                    new_entry_kind = if edit_state.is_dir {
                        EntryKind::Dir
                    } else {
                        EntryKind::File(Default::default())
                    };
                }
            }

            let mut visible_worktree_entries = Vec::new();
            let mut entry_iter = snapshot.entries(true);

            while let Some(entry) = entry_iter.entry() {
                visible_worktree_entries.push(entry.clone());
                if Some(entry.id) == new_entry_parent_id {
                    visible_worktree_entries.push(Entry {
                        id: NEW_ENTRY_ID,
                        kind: new_entry_kind,
                        path: entry.path.join("\0").into(),
                        inode: 0,
                        mtime: entry.mtime,
                        is_symlink: false,
                        is_ignored: false,
                    });
                }
                if expanded_dir_ids.binary_search(&entry.id).is_err()
                    && entry_iter.advance_to_sibling()
                {
                    continue;
                }
                entry_iter.advance();
            }
            visible_worktree_entries.sort_by(|entry_a, entry_b| {
                let mut components_a = entry_a.path.components().peekable();
                let mut components_b = entry_b.path.components().peekable();
                loop {
                    match (components_a.next(), components_b.next()) {
                        (Some(component_a), Some(component_b)) => {
                            let a_is_file = components_a.peek().is_none() && entry_a.is_file();
                            let b_is_file = components_b.peek().is_none() && entry_b.is_file();
                            let ordering = a_is_file.cmp(&b_is_file).then_with(|| {
                                let name_a =
                                    UniCase::new(component_a.as_os_str().to_string_lossy());
                                let name_b =
                                    UniCase::new(component_b.as_os_str().to_string_lossy());
                                name_a.cmp(&name_b)
                            });
                            if !ordering.is_eq() {
                                return ordering;
                            }
                        }
                        (Some(_), None) => break Ordering::Greater,
                        (None, Some(_)) => break Ordering::Less,
                        (None, None) => break Ordering::Equal,
                    }
                }
            });
            self.visible_entries
                .push((worktree_id, visible_worktree_entries));
        }

        if let Some((worktree_id, entry_id)) = new_selected_entry {
            self.selection = Some(Selection {
                worktree_id,
                entry_id,
            });
        }
    }

    fn expand_entry(
        &mut self,
        worktree_id: WorktreeId,
        entry_id: ProjectEntryId,
        cx: &mut ViewContext<Self>,
    ) {
        let project = self.project.read(cx);
        if let Some((worktree, expanded_dir_ids)) = project
            .worktree_for_id(worktree_id, cx)
            .zip(self.expanded_dir_ids.get_mut(&worktree_id))
        {
            let worktree = worktree.read(cx);

            if let Some(mut entry) = worktree.entry_for_id(entry_id) {
                loop {
                    if let Err(ix) = expanded_dir_ids.binary_search(&entry.id) {
                        expanded_dir_ids.insert(ix, entry.id);
                    }

                    if let Some(parent_entry) =
                        entry.path.parent().and_then(|p| worktree.entry_for_path(p))
                    {
                        entry = parent_entry;
                    } else {
                        break;
                    }
                }
            }
        }
    }

    fn for_each_visible_entry(
        &self,
        range: Range<usize>,
        cx: &mut ViewContext<ProjectPanel>,
        mut callback: impl FnMut(ProjectEntryId, EntryDetails, &mut ViewContext<ProjectPanel>),
    ) {
        let mut ix = 0;
        for (worktree_id, visible_worktree_entries) in &self.visible_entries {
            if ix >= range.end {
                return;
            }

            if ix + visible_worktree_entries.len() <= range.start {
                ix += visible_worktree_entries.len();
                continue;
            }

            let end_ix = range.end.min(ix + visible_worktree_entries.len());
            if let Some(worktree) = self.project.read(cx).worktree_for_id(*worktree_id, cx) {
                let snapshot = worktree.read(cx).snapshot();
                let root_name = OsStr::new(snapshot.root_name());
                let expanded_entry_ids = self
                    .expanded_dir_ids
                    .get(&snapshot.id())
                    .map(Vec::as_slice)
                    .unwrap_or(&[]);

                let entry_range = range.start.saturating_sub(ix)..end_ix - ix;
                for (entry, repo) in
                    snapshot.entries_with_repositories(visible_worktree_entries[entry_range].iter())
                {
                    let status = (entry.path.parent().is_some() && !entry.is_ignored)
                        .then(|| repo.and_then(|repo| repo.status_for_path(&snapshot, &entry.path)))
                        .flatten();

                    let mut details = EntryDetails {
                        filename: entry
                            .path
                            .file_name()
                            .unwrap_or(root_name)
                            .to_string_lossy()
                            .to_string(),
                        path: entry.path.clone(),
                        depth: entry.path.components().count(),
                        kind: entry.kind,
                        is_ignored: entry.is_ignored,
                        is_expanded: expanded_entry_ids.binary_search(&entry.id).is_ok(),
                        is_selected: self.selection.map_or(false, |e| {
                            e.worktree_id == snapshot.id() && e.entry_id == entry.id
                        }),
                        is_editing: false,
                        is_processing: false,
                        is_cut: self
                            .clipboard_entry
                            .map_or(false, |e| e.is_cut() && e.entry_id() == entry.id),
                        git_status: status,
                    };

                    if let Some(edit_state) = &self.edit_state {
                        let is_edited_entry = if edit_state.is_new_entry {
                            entry.id == NEW_ENTRY_ID
                        } else {
                            entry.id == edit_state.entry_id
                        };

                        if is_edited_entry {
                            if let Some(processing_filename) = &edit_state.processing_filename {
                                details.is_processing = true;
                                details.filename.clear();
                                details.filename.push_str(processing_filename);
                            } else {
                                if edit_state.is_new_entry {
                                    details.filename.clear();
                                }
                                details.is_editing = true;
                            }
                        }
                    }

                    callback(entry.id, details, cx);
                }
            }
            ix = end_ix;
        }
    }

    fn render_entry_visual_element<V: View>(
        details: &EntryDetails,
        editor: Option<&ViewHandle<Editor>>,
        padding: f32,
        row_container_style: ContainerStyle,
        style: &ProjectPanelEntry,
        cx: &mut ViewContext<V>,
    ) -> AnyElement<V> {
        let kind = details.kind;
        let show_editor = details.is_editing && !details.is_processing;

        Flex::row()
            .with_child(
                if kind == EntryKind::Dir {
                    if details.is_expanded {
                        Svg::new("icons/chevron_down_8.svg").with_color(style.icon_color)
                    } else {
                        Svg::new("icons/chevron_right_8.svg").with_color(style.icon_color)
                    }
                    .constrained()
                } else {
                    Empty::new().constrained()
                }
                .with_max_width(style.icon_size)
                .with_max_height(style.icon_size)
                .aligned()
                .constrained()
                .with_width(style.icon_size),
            )
            .with_child(if show_editor && editor.is_some() {
                ChildView::new(editor.as_ref().unwrap(), cx)
                    .contained()
                    .with_margin_left(style.icon_spacing)
                    .aligned()
                    .left()
                    .flex(1.0, true)
                    .into_any()
            } else {
                ComponentHost::new(FileName::new(
                    details.filename.clone(),
                    details.git_status,
                    FileName::style(style.text.clone(), &theme::current(cx)),
                ))
                .contained()
                .with_margin_left(style.icon_spacing)
                .aligned()
                .left()
                .into_any()
            })
            .constrained()
            .with_height(style.height)
            .contained()
            .with_style(row_container_style)
            .with_padding_left(padding)
            .into_any_named("project panel entry visual element")
    }

    fn render_entry(
        entry_id: ProjectEntryId,
        details: EntryDetails,
        editor: &ViewHandle<Editor>,
        dragged_entry_destination: &mut Option<Arc<Path>>,
        theme: &theme::ProjectPanel,
        cx: &mut ViewContext<Self>,
    ) -> AnyElement<Self> {
        let kind = details.kind;
        let path = details.path.clone();
        let padding = theme.container.padding.left + details.depth as f32 * theme.indent_width;

        let entry_style = if details.is_cut {
            &theme.cut_entry
        } else if details.is_ignored {
            &theme.ignored_entry
        } else {
            &theme.entry
        };

        let show_editor = details.is_editing && !details.is_processing;

        MouseEventHandler::<Self, _>::new(entry_id.to_usize(), cx, |state, cx| {
            let mut style = entry_style.style_for(state, details.is_selected).clone();

            if cx
                .global::<DragAndDrop<Workspace>>()
                .currently_dragged::<ProjectEntryId>(cx.window_id())
                .is_some()
                && dragged_entry_destination
                    .as_ref()
                    .filter(|destination| details.path.starts_with(destination))
                    .is_some()
            {
                style = entry_style.active.clone().unwrap();
            }

            let row_container_style = if show_editor {
                theme.filename_editor.container
            } else {
                style.container
            };

            Self::render_entry_visual_element(
                &details,
                Some(editor),
                padding,
                row_container_style,
                &style,
                cx,
            )
        })
        .on_click(MouseButton::Left, move |event, this, cx| {
            if !show_editor {
                if kind == EntryKind::Dir {
                    this.toggle_expanded(entry_id, cx);
                } else {
                    this.open_entry(entry_id, event.click_count > 1, cx);
                }
            }
        })
        .on_down(MouseButton::Right, move |event, this, cx| {
            this.deploy_context_menu(event.position, entry_id, cx);
        })
        .on_up(MouseButton::Left, move |_, this, cx| {
            if let Some((_, dragged_entry)) = cx
                .global::<DragAndDrop<Workspace>>()
                .currently_dragged::<ProjectEntryId>(cx.window_id())
            {
                this.move_entry(
                    *dragged_entry,
                    entry_id,
                    matches!(details.kind, EntryKind::File(_)),
                    cx,
                );
            }
        })
        .on_move(move |_, this, cx| {
            if cx
                .global::<DragAndDrop<Workspace>>()
                .currently_dragged::<ProjectEntryId>(cx.window_id())
                .is_some()
            {
                this.dragged_entry_destination = if matches!(kind, EntryKind::File(_)) {
                    path.parent().map(|parent| Arc::from(parent))
                } else {
                    Some(path.clone())
                };
            }
        })
        .as_draggable(entry_id, {
            let row_container_style = theme.dragged_entry.container;

            move |_, cx: &mut ViewContext<Workspace>| {
                let theme = theme::current(cx).clone();
                Self::render_entry_visual_element(
                    &details,
                    None,
                    padding,
                    row_container_style,
                    &theme.project_panel.dragged_entry,
                    cx,
                )
            }
        })
        .with_cursor_style(CursorStyle::PointingHand)
        .into_any_named("project panel entry")
    }
}

impl View for ProjectPanel {
    fn ui_name() -> &'static str {
        "ProjectPanel"
    }

    fn render(&mut self, cx: &mut gpui::ViewContext<Self>) -> gpui::AnyElement<Self> {
        enum ProjectPanel {}
        let theme = &theme::current(cx).project_panel;
        let mut container_style = theme.container;
        let padding = std::mem::take(&mut container_style.padding);
        let last_worktree_root_id = self.last_worktree_root_id;

        let has_worktree = self.visible_entries.len() != 0;

        if has_worktree {
            Stack::new()
                .with_child(
                    MouseEventHandler::<ProjectPanel, _>::new(0, cx, |_, cx| {
                        UniformList::new(
                            self.list.clone(),
                            self.visible_entries
                                .iter()
                                .map(|(_, worktree_entries)| worktree_entries.len())
                                .sum(),
                            cx,
                            move |this, range, items, cx| {
                                let theme = theme::current(cx).clone();
                                let mut dragged_entry_destination =
                                    this.dragged_entry_destination.clone();
                                this.for_each_visible_entry(range, cx, |id, details, cx| {
                                    items.push(Self::render_entry(
                                        id,
                                        details,
                                        &this.filename_editor,
                                        &mut dragged_entry_destination,
                                        &theme.project_panel,
                                        cx,
                                    ));
                                });
                                this.dragged_entry_destination = dragged_entry_destination;
                            },
                        )
                        .with_padding_top(padding.top)
                        .with_padding_bottom(padding.bottom)
                        .contained()
                        .with_style(container_style)
                        .expanded()
                    })
                    .on_down(MouseButton::Right, move |event, this, cx| {
                        // When deploying the context menu anywhere below the last project entry,
                        // act as if the user clicked the root of the last worktree.
                        if let Some(entry_id) = last_worktree_root_id {
                            this.deploy_context_menu(event.position, entry_id, cx);
                        }
                    }),
                )
                .with_child(ChildView::new(&self.context_menu, cx))
                .into_any_named("project panel")
        } else {
            Flex::column()
                .with_child(
                    MouseEventHandler::<Self, _>::new(2, cx, {
                        let button_style = theme.open_project_button.clone();
                        let context_menu_item_style = theme::current(cx).context_menu.item.clone();
                        move |state, cx| {
                            let button_style = button_style.style_for(state, false).clone();
                            let context_menu_item =
                                context_menu_item_style.style_for(state, true).clone();

                            theme::ui::keystroke_label(
                                "Open a project",
                                &button_style,
                                &context_menu_item.keystroke,
                                Box::new(workspace::Open),
                                cx,
                            )
                        }
                    })
                    .on_click(MouseButton::Left, move |_, this, cx| {
                        if let Some(workspace) = this.workspace.upgrade(cx) {
                            workspace.update(cx, |workspace, cx| {
                                if let Some(task) = workspace.open(&Default::default(), cx) {
                                    task.detach_and_log_err(cx);
                                }
                            })
                        }
                    })
                    .with_cursor_style(CursorStyle::PointingHand),
                )
                .contained()
                .with_style(container_style)
                .into_any_named("empty project panel")
        }
    }

    fn update_keymap_context(&self, keymap: &mut KeymapContext, _: &AppContext) {
        Self::reset_to_default_keymap_context(keymap);
        keymap.add_identifier("menu");
    }

    fn focus_in(&mut self, _: gpui::AnyViewHandle, cx: &mut ViewContext<Self>) {
        if !self.has_focus {
            self.has_focus = true;
            cx.emit(Event::Focus);
        }
    }

    fn focus_out(&mut self, _: gpui::AnyViewHandle, _: &mut ViewContext<Self>) {
        self.has_focus = false;
    }
}

impl Entity for ProjectPanel {
    type Event = Event;
}

impl workspace::dock::Panel for ProjectPanel {
    fn position(&self, cx: &WindowContext) -> DockPosition {
        let settings = cx.global::<Settings>();
        match settings.project_panel.dock {
            settings::ProjectPanelDockPosition::Left => DockPosition::Left,
            settings::ProjectPanelDockPosition::Right => DockPosition::Right,
        }
    }

    fn position_is_valid(&self, position: DockPosition) -> bool {
        matches!(position, DockPosition::Left | DockPosition::Right)
    }

    fn set_position(&mut self, position: DockPosition, cx: &mut ViewContext<Self>) {
        SettingsFile::update(cx, move |settings| {
            let dock = match position {
                DockPosition::Left | DockPosition::Bottom => {
                    settings::ProjectPanelDockPosition::Left
                }
                DockPosition::Right => settings::ProjectPanelDockPosition::Right,
            };
            settings.project_panel.dock = Some(dock);
        })
    }

    fn default_size(&self, cx: &WindowContext) -> f32 {
        cx.global::<Settings>().project_panel.default_width
    }

    fn should_zoom_in_on_event(_: &Self::Event) -> bool {
        false
    }

    fn should_zoom_out_on_event(_: &Self::Event) -> bool {
        false
    }

    fn is_zoomed(&self, _: &WindowContext) -> bool {
        false
    }

    fn set_zoomed(&mut self, _: bool, _: &mut ViewContext<Self>) {}

    fn set_active(&mut self, _: bool, _: &mut ViewContext<Self>) {}

    fn icon_path(&self) -> &'static str {
        "icons/folder_tree_16.svg"
    }

    fn icon_tooltip(&self) -> String {
        "Project Panel".into()
    }

    fn should_change_position_on_event(event: &Self::Event) -> bool {
        matches!(event, Event::DockPositionChanged)
    }

    fn should_activate_on_event(_: &Self::Event) -> bool {
        false
    }

    fn should_close_on_event(_: &Self::Event) -> bool {
        false
    }

    fn has_focus(&self, _: &WindowContext) -> bool {
        self.has_focus
    }

    fn is_focus_event(event: &Self::Event) -> bool {
        matches!(event, Event::Focus)
    }
}

impl ClipboardEntry {
    fn is_cut(&self) -> bool {
        matches!(self, Self::Cut { .. })
    }

    fn entry_id(&self) -> ProjectEntryId {
        match self {
            ClipboardEntry::Copied { entry_id, .. } | ClipboardEntry::Cut { entry_id, .. } => {
                *entry_id
            }
        }
    }

    fn worktree_id(&self) -> WorktreeId {
        match self {
            ClipboardEntry::Copied { worktree_id, .. }
            | ClipboardEntry::Cut { worktree_id, .. } => *worktree_id,
        }
    }
}

#[cfg(test)]
mod tests {
    use super::*;
    use gpui::{TestAppContext, ViewHandle};
    use project::FakeFs;
    use serde_json::json;
    use settings::SettingsStore;
    use std::{collections::HashSet, path::Path};
    use workspace::{pane, AppState};

    #[gpui::test]
    async fn test_visible_list(cx: &mut gpui::TestAppContext) {
        init_test(cx);

        let fs = FakeFs::new(cx.background());
        fs.insert_tree(
            "/root1",
            json!({
                ".dockerignore": "",
                ".git": {
                    "HEAD": "",
                },
                "a": {
                    "0": { "q": "", "r": "", "s": "" },
                    "1": { "t": "", "u": "" },
                    "2": { "v": "", "w": "", "x": "", "y": "" },
                },
                "b": {
                    "3": { "Q": "" },
                    "4": { "R": "", "S": "", "T": "", "U": "" },
                },
                "C": {
                    "5": {},
                    "6": { "V": "", "W": "" },
                    "7": { "X": "" },
                    "8": { "Y": {}, "Z": "" }
                }
            }),
        )
        .await;
        fs.insert_tree(
            "/root2",
            json!({
                "d": {
                    "9": ""
                },
                "e": {}
            }),
        )
        .await;

        let project = Project::test(fs.clone(), ["/root1".as_ref(), "/root2".as_ref()], cx).await;
        let (_, workspace) = cx.add_window(|cx| Workspace::test_new(project.clone(), cx));
        let panel = workspace.update(cx, |workspace, cx| ProjectPanel::new(workspace, cx));
        assert_eq!(
            visible_entries_as_strings(&panel, 0..50, cx),
            &[
                "v root1",
                "    > .git",
                "    > a",
                "    > b",
                "    > C",
                "      .dockerignore",
                "v root2",
                "    > d",
                "    > e",
            ]
        );

        toggle_expand_dir(&panel, "root1/b", cx);
        assert_eq!(
            visible_entries_as_strings(&panel, 0..50, cx),
            &[
                "v root1",
                "    > .git",
                "    > a",
                "    v b  <== selected",
                "        > 3",
                "        > 4",
                "    > C",
                "      .dockerignore",
                "v root2",
                "    > d",
                "    > e",
            ]
        );

        assert_eq!(
            visible_entries_as_strings(&panel, 6..9, cx),
            &[
                //
                "    > C",
                "      .dockerignore",
                "v root2",
            ]
        );
    }

    #[gpui::test(iterations = 30)]
    async fn test_editing_files(cx: &mut gpui::TestAppContext) {
        init_test(cx);

        let fs = FakeFs::new(cx.background());
        fs.insert_tree(
            "/root1",
            json!({
                ".dockerignore": "",
                ".git": {
                    "HEAD": "",
                },
                "a": {
                    "0": { "q": "", "r": "", "s": "" },
                    "1": { "t": "", "u": "" },
                    "2": { "v": "", "w": "", "x": "", "y": "" },
                },
                "b": {
                    "3": { "Q": "" },
                    "4": { "R": "", "S": "", "T": "", "U": "" },
                },
                "C": {
                    "5": {},
                    "6": { "V": "", "W": "" },
                    "7": { "X": "" },
                    "8": { "Y": {}, "Z": "" }
                }
            }),
        )
        .await;
        fs.insert_tree(
            "/root2",
            json!({
                "d": {
                    "9": ""
                },
                "e": {}
            }),
        )
        .await;

        let project = Project::test(fs.clone(), ["/root1".as_ref(), "/root2".as_ref()], cx).await;
        let (window_id, workspace) = cx.add_window(|cx| Workspace::test_new(project.clone(), cx));
        let panel = workspace.update(cx, |workspace, cx| ProjectPanel::new(workspace, cx));

        select_path(&panel, "root1", cx);
        assert_eq!(
            visible_entries_as_strings(&panel, 0..10, cx),
            &[
                "v root1  <== selected",
                "    > .git",
                "    > a",
                "    > b",
                "    > C",
                "      .dockerignore",
                "v root2",
                "    > d",
                "    > e",
            ]
        );

        // Add a file with the root folder selected. The filename editor is placed
        // before the first file in the root folder.
        panel.update(cx, |panel, cx| panel.new_file(&NewFile, cx));
        cx.read_window(window_id, |cx| {
            let panel = panel.read(cx);
            assert!(panel.filename_editor.is_focused(cx));
        });
        assert_eq!(
            visible_entries_as_strings(&panel, 0..10, cx),
            &[
                "v root1",
                "    > .git",
                "    > a",
                "    > b",
                "    > C",
                "      [EDITOR: '']  <== selected",
                "      .dockerignore",
                "v root2",
                "    > d",
                "    > e",
            ]
        );

        let confirm = panel.update(cx, |panel, cx| {
            panel
                .filename_editor
                .update(cx, |editor, cx| editor.set_text("the-new-filename", cx));
            panel.confirm(&Confirm, cx).unwrap()
        });
        assert_eq!(
            visible_entries_as_strings(&panel, 0..10, cx),
            &[
                "v root1",
                "    > .git",
                "    > a",
                "    > b",
                "    > C",
                "      [PROCESSING: 'the-new-filename']  <== selected",
                "      .dockerignore",
                "v root2",
                "    > d",
                "    > e",
            ]
        );

        confirm.await.unwrap();
        assert_eq!(
            visible_entries_as_strings(&panel, 0..10, cx),
            &[
                "v root1",
                "    > .git",
                "    > a",
                "    > b",
                "    > C",
                "      .dockerignore",
                "      the-new-filename  <== selected",
                "v root2",
                "    > d",
                "    > e",
            ]
        );

        select_path(&panel, "root1/b", cx);
        panel.update(cx, |panel, cx| panel.new_file(&NewFile, cx));
        assert_eq!(
            visible_entries_as_strings(&panel, 0..10, cx),
            &[
                "v root1",
                "    > .git",
                "    > a",
                "    v b",
                "        > 3",
                "        > 4",
                "          [EDITOR: '']  <== selected",
                "    > C",
                "      .dockerignore",
                "      the-new-filename",
            ]
        );

        panel
            .update(cx, |panel, cx| {
                panel
                    .filename_editor
                    .update(cx, |editor, cx| editor.set_text("another-filename", cx));
                panel.confirm(&Confirm, cx).unwrap()
            })
            .await
            .unwrap();
        assert_eq!(
            visible_entries_as_strings(&panel, 0..10, cx),
            &[
                "v root1",
                "    > .git",
                "    > a",
                "    v b",
                "        > 3",
                "        > 4",
                "          another-filename  <== selected",
                "    > C",
                "      .dockerignore",
                "      the-new-filename",
            ]
        );

        select_path(&panel, "root1/b/another-filename", cx);
        panel.update(cx, |panel, cx| panel.rename(&Rename, cx));
        assert_eq!(
            visible_entries_as_strings(&panel, 0..10, cx),
            &[
                "v root1",
                "    > .git",
                "    > a",
                "    v b",
                "        > 3",
                "        > 4",
                "          [EDITOR: 'another-filename']  <== selected",
                "    > C",
                "      .dockerignore",
                "      the-new-filename",
            ]
        );

        let confirm = panel.update(cx, |panel, cx| {
            panel
                .filename_editor
                .update(cx, |editor, cx| editor.set_text("a-different-filename", cx));
            panel.confirm(&Confirm, cx).unwrap()
        });
        assert_eq!(
            visible_entries_as_strings(&panel, 0..10, cx),
            &[
                "v root1",
                "    > .git",
                "    > a",
                "    v b",
                "        > 3",
                "        > 4",
                "          [PROCESSING: 'a-different-filename']  <== selected",
                "    > C",
                "      .dockerignore",
                "      the-new-filename",
            ]
        );

        confirm.await.unwrap();
        assert_eq!(
            visible_entries_as_strings(&panel, 0..10, cx),
            &[
                "v root1",
                "    > .git",
                "    > a",
                "    v b",
                "        > 3",
                "        > 4",
                "          a-different-filename  <== selected",
                "    > C",
                "      .dockerignore",
                "      the-new-filename",
            ]
        );

        panel.update(cx, |panel, cx| panel.new_directory(&NewDirectory, cx));
        assert_eq!(
            visible_entries_as_strings(&panel, 0..10, cx),
            &[
                "v root1",
                "    > .git",
                "    > a",
                "    v b",
                "        > [EDITOR: '']  <== selected",
                "        > 3",
                "        > 4",
                "          a-different-filename",
                "    > C",
                "      .dockerignore",
            ]
        );

        let confirm = panel.update(cx, |panel, cx| {
            panel
                .filename_editor
                .update(cx, |editor, cx| editor.set_text("new-dir", cx));
            panel.confirm(&Confirm, cx).unwrap()
        });
        panel.update(cx, |panel, cx| panel.select_next(&Default::default(), cx));
        assert_eq!(
            visible_entries_as_strings(&panel, 0..10, cx),
            &[
                "v root1",
                "    > .git",
                "    > a",
                "    v b",
                "        > [PROCESSING: 'new-dir']",
                "        > 3  <== selected",
                "        > 4",
                "          a-different-filename",
                "    > C",
                "      .dockerignore",
            ]
        );

        confirm.await.unwrap();
        assert_eq!(
            visible_entries_as_strings(&panel, 0..10, cx),
            &[
                "v root1",
                "    > .git",
                "    > a",
                "    v b",
                "        > 3  <== selected",
                "        > 4",
                "        > new-dir",
                "          a-different-filename",
                "    > C",
                "      .dockerignore",
            ]
        );

        panel.update(cx, |panel, cx| panel.rename(&Default::default(), cx));
        assert_eq!(
            visible_entries_as_strings(&panel, 0..10, cx),
            &[
                "v root1",
                "    > .git",
                "    > a",
                "    v b",
                "        > [EDITOR: '3']  <== selected",
                "        > 4",
                "        > new-dir",
                "          a-different-filename",
                "    > C",
                "      .dockerignore",
            ]
        );

        // Dismiss the rename editor when it loses focus.
        workspace.update(cx, |_, cx| cx.focus_self());
        assert_eq!(
            visible_entries_as_strings(&panel, 0..10, cx),
            &[
                "v root1",
                "    > .git",
                "    > a",
                "    v b",
                "        > 3  <== selected",
                "        > 4",
                "        > new-dir",
                "          a-different-filename",
                "    > C",
                "      .dockerignore",
            ]
        );
    }

    #[gpui::test]
    async fn test_copy_paste(cx: &mut gpui::TestAppContext) {
        init_test(cx);

        let fs = FakeFs::new(cx.background());
        fs.insert_tree(
            "/root1",
            json!({
                "one.two.txt": "",
                "one.txt": ""
            }),
        )
        .await;

        let project = Project::test(fs.clone(), ["/root1".as_ref()], cx).await;
        let (_, workspace) = cx.add_window(|cx| Workspace::test_new(project.clone(), cx));
        let panel = workspace.update(cx, |workspace, cx| ProjectPanel::new(workspace, cx));

        panel.update(cx, |panel, cx| {
            panel.select_next(&Default::default(), cx);
            panel.select_next(&Default::default(), cx);
        });

        assert_eq!(
            visible_entries_as_strings(&panel, 0..50, cx),
            &[
                //
                "v root1",
                "      one.two.txt  <== selected",
                "      one.txt",
            ]
        );

        // Regression test - file name is created correctly when
        // the copied file's name contains multiple dots.
        panel.update(cx, |panel, cx| {
            panel.copy(&Default::default(), cx);
            panel.paste(&Default::default(), cx);
        });
        cx.foreground().run_until_parked();

        assert_eq!(
            visible_entries_as_strings(&panel, 0..50, cx),
            &[
                //
                "v root1",
                "      one.two copy.txt",
                "      one.two.txt  <== selected",
                "      one.txt",
            ]
        );

        panel.update(cx, |panel, cx| {
            panel.paste(&Default::default(), cx);
        });
        cx.foreground().run_until_parked();

        assert_eq!(
            visible_entries_as_strings(&panel, 0..50, cx),
            &[
                //
                "v root1",
                "      one.two copy 1.txt",
                "      one.two copy.txt",
                "      one.two.txt  <== selected",
                "      one.txt",
            ]
        );
    }

    #[gpui::test]
    async fn test_remove_opened_file(cx: &mut gpui::TestAppContext) {
        init_test_with_editor(cx);

        let fs = FakeFs::new(cx.background());
        fs.insert_tree(
            "/src",
            json!({
                "test": {
                    "first.rs": "// First Rust file",
                    "second.rs": "// Second Rust file",
                    "third.rs": "// Third Rust file",
                }
            }),
        )
        .await;

        let project = Project::test(fs.clone(), ["/src".as_ref()], cx).await;
        let (window_id, workspace) = cx.add_window(|cx| Workspace::test_new(project.clone(), cx));
        let panel = workspace.update(cx, |workspace, cx| ProjectPanel::new(workspace, cx));

        toggle_expand_dir(&panel, "src/test", cx);
        select_path(&panel, "src/test/first.rs", cx);
        panel.update(cx, |panel, cx| panel.confirm(&Confirm, cx));
        cx.foreground().run_until_parked();
        assert_eq!(
            visible_entries_as_strings(&panel, 0..10, cx),
            &[
                "v src",
                "    v test",
                "          first.rs  <== selected",
                "          second.rs",
                "          third.rs"
            ]
        );
        ensure_single_file_is_opened(window_id, &workspace, "test/first.rs", cx);

        submit_deletion(window_id, &panel, cx);
        assert_eq!(
            visible_entries_as_strings(&panel, 0..10, cx),
            &[
                "v src",
                "    v test",
                "          second.rs",
                "          third.rs"
            ],
            "Project panel should have no deleted file, no other file is selected in it"
        );
        ensure_no_open_items_and_panes(window_id, &workspace, cx);

        select_path(&panel, "src/test/second.rs", cx);
        panel.update(cx, |panel, cx| panel.confirm(&Confirm, cx));
        cx.foreground().run_until_parked();
        assert_eq!(
            visible_entries_as_strings(&panel, 0..10, cx),
            &[
                "v src",
                "    v test",
                "          second.rs  <== selected",
                "          third.rs"
            ]
        );
        ensure_single_file_is_opened(window_id, &workspace, "test/second.rs", cx);

        cx.update_window(window_id, |cx| {
            let active_items = workspace
                .read(cx)
                .panes()
                .iter()
                .filter_map(|pane| pane.read(cx).active_item())
                .collect::<Vec<_>>();
            assert_eq!(active_items.len(), 1);
            let open_editor = active_items
                .into_iter()
                .next()
                .unwrap()
                .downcast::<Editor>()
                .expect("Open item should be an editor");
            open_editor.update(cx, |editor, cx| editor.set_text("Another text!", cx));
        });
        submit_deletion(window_id, &panel, cx);
        assert_eq!(
            visible_entries_as_strings(&panel, 0..10, cx),
            &["v src", "    v test", "          third.rs"],
            "Project panel should have no deleted file, with one last file remaining"
        );
        ensure_no_open_items_and_panes(window_id, &workspace, cx);
    }

    fn toggle_expand_dir(
        panel: &ViewHandle<ProjectPanel>,
        path: impl AsRef<Path>,
        cx: &mut TestAppContext,
    ) {
        let path = path.as_ref();
        panel.update(cx, |panel, cx| {
            for worktree in panel.project.read(cx).worktrees(cx).collect::<Vec<_>>() {
                let worktree = worktree.read(cx);
                if let Ok(relative_path) = path.strip_prefix(worktree.root_name()) {
                    let entry_id = worktree.entry_for_path(relative_path).unwrap().id;
                    panel.toggle_expanded(entry_id, cx);
                    return;
                }
            }
            panic!("no worktree for path {:?}", path);
        });
    }

    fn select_path(
        panel: &ViewHandle<ProjectPanel>,
        path: impl AsRef<Path>,
        cx: &mut TestAppContext,
    ) {
        let path = path.as_ref();
        panel.update(cx, |panel, cx| {
            for worktree in panel.project.read(cx).worktrees(cx).collect::<Vec<_>>() {
                let worktree = worktree.read(cx);
                if let Ok(relative_path) = path.strip_prefix(worktree.root_name()) {
                    let entry_id = worktree.entry_for_path(relative_path).unwrap().id;
                    panel.selection = Some(Selection {
                        worktree_id: worktree.id(),
                        entry_id,
                    });
                    return;
                }
            }
            panic!("no worktree for path {:?}", path);
        });
    }

    fn visible_entries_as_strings(
        panel: &ViewHandle<ProjectPanel>,
        range: Range<usize>,
        cx: &mut TestAppContext,
    ) -> Vec<String> {
        let mut result = Vec::new();
        let mut project_entries = HashSet::new();
        let mut has_editor = false;

        panel.update(cx, |panel, cx| {
            panel.for_each_visible_entry(range, cx, |project_entry, details, _| {
                if details.is_editing {
                    assert!(!has_editor, "duplicate editor entry");
                    has_editor = true;
                } else {
                    assert!(
                        project_entries.insert(project_entry),
                        "duplicate project entry {:?} {:?}",
                        project_entry,
                        details
                    );
                }

                let indent = "    ".repeat(details.depth);
                let icon = if matches!(details.kind, EntryKind::Dir | EntryKind::PendingDir) {
                    if details.is_expanded {
                        "v "
                    } else {
                        "> "
                    }
                } else {
                    "  "
                };
                let name = if details.is_editing {
                    format!("[EDITOR: '{}']", details.filename)
                } else if details.is_processing {
                    format!("[PROCESSING: '{}']", details.filename)
                } else {
                    details.filename.clone()
                };
                let selected = if details.is_selected {
                    "  <== selected"
                } else {
                    ""
                };
                result.push(format!("{indent}{icon}{name}{selected}"));
            });
        });

        result
    }

    fn init_test(cx: &mut TestAppContext) {
        cx.foreground().forbid_parking();
        cx.update(|cx| {
            cx.set_global(SettingsStore::test(cx));
            theme::init((), cx);
            language::init(cx);
            editor::init_settings(cx);
            workspace::init_settings(cx);
        });
    }

    fn init_test_with_editor(cx: &mut TestAppContext) {
        cx.foreground().forbid_parking();
        cx.update(|cx| {
            let app_state = AppState::test(cx);
            theme::init((), cx);
            language::init(cx);
            editor::init(cx);
            pane::init(cx);
            workspace::init(app_state.clone(), cx);
        });
    }

    fn ensure_single_file_is_opened(
        window_id: usize,
        workspace: &ViewHandle<Workspace>,
        expected_path: &str,
        cx: &mut TestAppContext,
    ) {
        cx.read_window(window_id, |cx| {
            let workspace = workspace.read(cx);
            let worktrees = workspace.worktrees(cx).collect::<Vec<_>>();
            assert_eq!(worktrees.len(), 1);
            let worktree_id = WorktreeId::from_usize(worktrees[0].id());

            let open_project_paths = workspace
                .panes()
                .iter()
                .filter_map(|pane| pane.read(cx).active_item()?.project_path(cx))
                .collect::<Vec<_>>();
            assert_eq!(
                open_project_paths,
                vec![ProjectPath {
                    worktree_id,
                    path: Arc::from(Path::new(expected_path))
                }],
                "Should have opened file, selected in project panel"
            );
        });
    }

    fn submit_deletion(
        window_id: usize,
        panel: &ViewHandle<ProjectPanel>,
        cx: &mut TestAppContext,
    ) {
        assert!(
            !cx.has_pending_prompt(window_id),
            "Should have no prompts before the deletion"
        );
        panel.update(cx, |panel, cx| {
            panel
                .delete(&Delete, cx)
                .expect("Deletion start")
                .detach_and_log_err(cx);
        });
        assert!(
            cx.has_pending_prompt(window_id),
            "Should have a prompt after the deletion"
        );
        cx.simulate_prompt_answer(window_id, 0);
        assert!(
            !cx.has_pending_prompt(window_id),
            "Should have no prompts after prompt was replied to"
        );
        cx.foreground().run_until_parked();
    }

    fn ensure_no_open_items_and_panes(
        window_id: usize,
        workspace: &ViewHandle<Workspace>,
        cx: &mut TestAppContext,
    ) {
        assert!(
            !cx.has_pending_prompt(window_id),
            "Should have no prompts after deletion operation closes the file"
        );
        cx.read_window(window_id, |cx| {
            let open_project_paths = workspace
                .read(cx)
                .panes()
                .iter()
                .filter_map(|pane| pane.read(cx).active_item()?.project_path(cx))
                .collect::<Vec<_>>();
            assert!(
                open_project_paths.is_empty(),
                "Deleted file's buffer should be closed, but got open files: {open_project_paths:?}"
            );
        });
    }
}<|MERGE_RESOLUTION|>--- conflicted
+++ resolved
@@ -16,15 +16,13 @@
     ViewHandle, WeakViewHandle, WindowContext,
 };
 use menu::{Confirm, SelectNext, SelectPrev};
-<<<<<<< HEAD
-use project::{Entry, EntryKind, Project, ProjectEntryId, ProjectPath, Worktree, WorktreeId};
-use settings::{settings_file::SettingsFile, Settings};
-=======
 use project::{
-    repository::GitFileStatus, Entry, EntryKind, Project, ProjectEntryId, ProjectPath, Worktree,
-    WorktreeId,
+    repository::GitFileStatus, Entry, EntryKind, Fs, Project, ProjectEntryId, ProjectPath,
+    Worktree, WorktreeId,
 };
->>>>>>> cb1b64e5
+use schemars::JsonSchema;
+use serde::{Deserialize, Serialize};
+use settings::SettingsStore;
 use std::{
     cmp::Ordering,
     collections::{hash_map, HashMap},
@@ -42,8 +40,41 @@
 
 const NEW_ENTRY_ID: ProjectEntryId = ProjectEntryId::MAX;
 
+#[derive(Deserialize)]
+pub struct ProjectPanelSettings {
+    dock: ProjectPanelDockPosition,
+    default_width: f32,
+}
+
+impl settings::Setting for ProjectPanelSettings {
+    const KEY: Option<&'static str> = Some("project_panel");
+
+    type FileContent = ProjectPanelSettingsContent;
+
+    fn load(
+        default_value: &Self::FileContent,
+        user_values: &[&Self::FileContent],
+        _: &AppContext,
+    ) -> Result<Self> {
+        Self::load_via_json_merge(default_value, user_values)
+    }
+}
+
+#[derive(Clone, Debug, Default, Serialize, Deserialize, JsonSchema)]
+pub struct ProjectPanelSettingsContent {
+    dock: Option<ProjectPanelDockPosition>,
+    default_width: Option<f32>,
+}
+
+#[derive(Clone, Debug, Serialize, Deserialize, JsonSchema)]
+pub enum ProjectPanelDockPosition {
+    Left,
+    Right,
+}
+
 pub struct ProjectPanel {
     project: ModelHandle<Project>,
+    fs: Arc<dyn Fs>,
     list: UniformListState,
     visible_entries: Vec<(WorktreeId, Vec<Entry>)>,
     last_worktree_root_id: Option<ProjectEntryId>,
@@ -120,6 +151,7 @@
 );
 
 pub fn init(cx: &mut AppContext) {
+    settings::register::<ProjectPanelSettings>(cx);
     cx.add_action(ProjectPanel::expand_selected_entry);
     cx.add_action(ProjectPanel::collapse_selected_entry);
     cx.add_action(ProjectPanel::select_prev);
@@ -213,6 +245,7 @@
             let view_id = cx.view_id();
             let mut this = Self {
                 project: project.clone(),
+                fs: workspace.app_state().fs.clone(),
                 list: Default::default(),
                 visible_entries: Default::default(),
                 last_worktree_root_id: Default::default(),
@@ -230,7 +263,7 @@
 
             // Update the dock position when the setting changes.
             let mut old_dock_position = this.position(cx);
-            cx.observe_global::<Settings, _>(move |this, cx| {
+            cx.observe_global::<SettingsStore, _>(move |this, cx| {
                 let new_dock_position = this.position(cx);
                 if new_dock_position != old_dock_position {
                     old_dock_position = new_dock_position;
@@ -1378,10 +1411,9 @@
 
 impl workspace::dock::Panel for ProjectPanel {
     fn position(&self, cx: &WindowContext) -> DockPosition {
-        let settings = cx.global::<Settings>();
-        match settings.project_panel.dock {
-            settings::ProjectPanelDockPosition::Left => DockPosition::Left,
-            settings::ProjectPanelDockPosition::Right => DockPosition::Right,
+        match settings::get::<ProjectPanelSettings>(cx).dock {
+            ProjectPanelDockPosition::Left => DockPosition::Left,
+            ProjectPanelDockPosition::Right => DockPosition::Right,
         }
     }
 
@@ -1390,19 +1422,21 @@
     }
 
     fn set_position(&mut self, position: DockPosition, cx: &mut ViewContext<Self>) {
-        SettingsFile::update(cx, move |settings| {
-            let dock = match position {
-                DockPosition::Left | DockPosition::Bottom => {
-                    settings::ProjectPanelDockPosition::Left
-                }
-                DockPosition::Right => settings::ProjectPanelDockPosition::Right,
-            };
-            settings.project_panel.dock = Some(dock);
-        })
+        settings::update_settings_file::<ProjectPanelSettings>(
+            self.fs.clone(),
+            cx,
+            move |settings| {
+                let dock = match position {
+                    DockPosition::Left | DockPosition::Bottom => ProjectPanelDockPosition::Left,
+                    DockPosition::Right => ProjectPanelDockPosition::Right,
+                };
+                settings.dock = Some(dock);
+            },
+        );
     }
 
     fn default_size(&self, cx: &WindowContext) -> f32 {
-        cx.global::<Settings>().project_panel.default_width
+        settings::get::<ProjectPanelSettings>(cx).default_width
     }
 
     fn should_zoom_in_on_event(_: &Self::Event) -> bool {
