use std::path::PathBuf;
use std::sync::Arc;

use editor::Editor;
use file_finder::OpenPathDelegate;
use futures::channel::oneshot;
use futures::future::Shared;
use futures::FutureExt;
use gpui::canvas;
use gpui::ClipboardItem;
use gpui::Task;
use gpui::WeakView;
use gpui::{
    AnyElement, AppContext, DismissEvent, EventEmitter, FocusHandle, FocusableView, Model,
    PromptLevel, ScrollHandle, View, ViewContext,
};
use picker::Picker;
use project::Project;
use remote::SshConnectionOptions;
use remote::SshRemoteClient;
use settings::update_settings_file;
use settings::Settings;
use ui::{
    prelude::*, IconButtonShape, List, ListItem, ListSeparator, Modal, ModalHeader, Scrollbar,
    ScrollbarState, Section, Tooltip,
};
use util::ResultExt;
use workspace::notifications::NotificationId;
use workspace::OpenOptions;
use workspace::Toast;
use workspace::{notifications::DetachAndPromptErr, ModalView, Workspace};

use crate::ssh_connections::connect_over_ssh;
use crate::ssh_connections::open_ssh_project;
use crate::ssh_connections::RemoteSettingsContent;
use crate::ssh_connections::SshConnection;
use crate::ssh_connections::SshConnectionHeader;
use crate::ssh_connections::SshConnectionModal;
use crate::ssh_connections::SshProject;
use crate::ssh_connections::SshPrompt;
use crate::ssh_connections::SshSettings;
use crate::OpenRemote;

pub struct RemoteServerProjects {
    mode: Mode,
    focus_handle: FocusHandle,
    scroll_handle: ScrollHandle,
    workspace: WeakView<Workspace>,
    selectable_items: SelectableItemList,
    retained_connections: Vec<Model<SshRemoteClient>>,
}

struct CreateRemoteServer {
    address_editor: View<Editor>,
    address_error: Option<SharedString>,
    ssh_prompt: Option<View<SshPrompt>>,
    _creating: Option<Task<Option<()>>>,
}

impl CreateRemoteServer {
    fn new(cx: &mut WindowContext<'_>) -> Self {
        let address_editor = cx.new_view(Editor::single_line);
        address_editor.update(cx, |this, cx| {
            this.focus_handle(cx).focus(cx);
        });
        Self {
            address_editor,
            address_error: None,
            ssh_prompt: None,
            _creating: None,
        }
    }
}

struct ProjectPicker {
    connection_string: SharedString,
    nickname: Option<SharedString>,
    picker: View<Picker<OpenPathDelegate>>,
    _path_task: Shared<Task<Option<()>>>,
}

type SelectedItemCallback =
    Box<dyn Fn(&mut RemoteServerProjects, &mut ViewContext<RemoteServerProjects>) + 'static>;

/// Used to implement keyboard navigation for SSH modal.
#[derive(Default)]
struct SelectableItemList {
    items: Vec<SelectedItemCallback>,
    active_item: Option<usize>,
}

struct EditNicknameState {
    index: usize,
    editor: View<Editor>,
}

impl EditNicknameState {
    fn new(index: usize, cx: &mut WindowContext<'_>) -> Self {
        let this = Self {
            index,
            editor: cx.new_view(Editor::single_line),
        };
        let starting_text = SshSettings::get_global(cx)
            .ssh_connections()
            .nth(index)
            .and_then(|state| state.nickname.clone())
            .filter(|text| !text.is_empty());
        this.editor.update(cx, |this, cx| {
            this.set_placeholder_text("Add a nickname for this server", cx);
            if let Some(starting_text) = starting_text {
                this.set_text(starting_text, cx);
            }
        });
        this.editor.focus_handle(cx).focus(cx);
        this
    }
}

impl SelectableItemList {
    fn reset(&mut self) {
        self.items.clear();
    }

    fn reset_selection(&mut self) {
        self.active_item.take();
    }

    fn prev(&mut self, _: &mut WindowContext<'_>) {
        match self.active_item.as_mut() {
            Some(active_index) => {
                *active_index = active_index.checked_sub(1).unwrap_or(self.items.len() - 1)
            }
            None => {
                self.active_item = Some(self.items.len() - 1);
            }
        }
    }

    fn next(&mut self, _: &mut WindowContext<'_>) {
        match self.active_item.as_mut() {
            Some(active_index) => {
                if *active_index + 1 < self.items.len() {
                    *active_index += 1;
                } else {
                    *active_index = 0;
                }
            }
            None => {
                self.active_item = Some(0);
            }
        }
    }

    fn add_item(&mut self, callback: SelectedItemCallback) {
        self.items.push(callback)
    }

    fn is_selected(&self) -> bool {
        self.active_item == self.items.len().checked_sub(1)
    }

    fn confirm(
        &self,
        remote_modal: &mut RemoteServerProjects,
        cx: &mut ViewContext<RemoteServerProjects>,
    ) {
        if let Some(active_item) = self.active_item.and_then(|ix| self.items.get(ix)) {
            active_item(remote_modal, cx);
        }
    }
}

impl FocusableView for ProjectPicker {
    fn focus_handle(&self, cx: &AppContext) -> FocusHandle {
        self.picker.focus_handle(cx)
    }
}

impl ProjectPicker {
    fn new(
        ix: usize,
        connection: SshConnectionOptions,
        project: Model<Project>,
        workspace: WeakView<Workspace>,
        cx: &mut ViewContext<RemoteServerProjects>,
    ) -> View<Self> {
        let (tx, rx) = oneshot::channel();
        let lister = project::DirectoryLister::Project(project.clone());
        let query = lister.default_query(cx);
        let delegate = file_finder::OpenPathDelegate::new(tx, lister);

        let picker = cx.new_view(|cx| {
            let picker = Picker::uniform_list(delegate, cx)
                .width(rems(34.))
                .modal(false);
            picker.set_query(query, cx);
            picker
        });
        let connection_string = connection.connection_string().into();
        let nickname = connection.nickname.clone().map(|nick| nick.into());
        let _path_task = cx
            .spawn({
                let workspace = workspace.clone();
                move |this, mut cx| async move {
                    let Ok(Some(paths)) = rx.await else {
                        workspace
                            .update(&mut cx, |workspace, cx| {
                                let weak = cx.view().downgrade();
                                workspace
                                    .toggle_modal(cx, |cx| RemoteServerProjects::new(cx, weak));
                            })
                            .log_err()?;
                        return None;
                    };

                    let app_state = workspace
                        .update(&mut cx, |workspace, _| workspace.app_state().clone())
                        .ok()?;
                    let options = cx
                        .update(|cx| (app_state.build_window_options)(None, cx))
                        .log_err()?;

                    cx.open_window(options, |cx| {
                        cx.activate_window();

                        let fs = app_state.fs.clone();
                        update_settings_file::<SshSettings>(fs, cx, {
                            let paths = paths
                                .iter()
                                .map(|path| path.to_string_lossy().to_string())
                                .collect();
                            move |setting, _| {
                                if let Some(server) = setting
                                    .ssh_connections
                                    .as_mut()
                                    .and_then(|connections| connections.get_mut(ix))
                                {
                                    server.projects.push(SshProject { paths })
                                }
                            }
                        });

                        let tasks = paths
                            .into_iter()
                            .map(|path| {
                                project.update(cx, |project, cx| {
                                    project.find_or_create_worktree(&path, true, cx)
                                })
                            })
                            .collect::<Vec<_>>();
                        cx.spawn(|_| async move {
                            for task in tasks {
                                task.await?;
                            }
                            Ok(())
                        })
                        .detach_and_prompt_err(
                            "Failed to open path",
                            cx,
                            |_, _| None,
                        );

                        cx.new_view(|cx| {
                            let workspace =
                                Workspace::new(None, project.clone(), app_state.clone(), cx);

                            workspace
                                .client()
                                .telemetry()
                                .report_app_event("create ssh project".to_string());

                            workspace
                        })
                    })
                    .log_err();
                    this.update(&mut cx, |_, cx| {
                        cx.emit(DismissEvent);
                    })
                    .ok();
                    Some(())
                }
            })
            .shared();
        cx.new_view(|_| Self {
            _path_task,
            picker,
            connection_string,
            nickname,
        })
    }
}

impl gpui::Render for ProjectPicker {
    fn render(&mut self, cx: &mut ViewContext<Self>) -> impl IntoElement {
        v_flex()
            .child(
                SshConnectionHeader {
                    connection_string: self.connection_string.clone(),
                    paths: Default::default(),
                    nickname: self.nickname.clone(),
                }
                .render(cx),
            )
            .child(
                div()
                    .border_t_1()
                    .border_color(cx.theme().colors().border_variant)
                    .child(self.picker.clone()),
            )
    }
}
enum Mode {
    Default(ScrollbarState),
    ViewServerOptions(usize, SshConnection),
    EditNickname(EditNicknameState),
    ProjectPicker(View<ProjectPicker>),
    CreateRemoteServer(CreateRemoteServer),
}

impl Mode {
    fn default_mode() -> Self {
        let handle = ScrollHandle::new();
        Self::Default(ScrollbarState::new(handle))
    }
}
impl RemoteServerProjects {
    pub fn register(workspace: &mut Workspace, _: &mut ViewContext<Workspace>) {
        workspace.register_action(|workspace, _: &OpenRemote, cx| {
            let handle = cx.view().downgrade();
            workspace.toggle_modal(cx, |cx| Self::new(cx, handle))
        });
    }

    pub fn open(workspace: View<Workspace>, cx: &mut WindowContext) {
        workspace.update(cx, |workspace, cx| {
            let handle = cx.view().downgrade();
            workspace.toggle_modal(cx, |cx| Self::new(cx, handle))
        })
    }

    pub fn new(cx: &mut ViewContext<Self>, workspace: WeakView<Workspace>) -> Self {
        let focus_handle = cx.focus_handle();

        let mut base_style = cx.text_style();
        base_style.refine(&gpui::TextStyleRefinement {
            color: Some(cx.theme().colors().editor_foreground),
            ..Default::default()
        });

        Self {
            mode: Mode::default_mode(),
            focus_handle,
            scroll_handle: ScrollHandle::new(),
            workspace,
            selectable_items: Default::default(),
            retained_connections: Vec::new(),
        }
    }

    fn next_item(&mut self, _: &menu::SelectNext, cx: &mut ViewContext<Self>) {
        if !matches!(self.mode, Mode::Default(_) | Mode::ViewServerOptions(_, _)) {
            return;
        }

        self.selectable_items.next(cx);
    }

    fn prev_item(&mut self, _: &menu::SelectPrev, cx: &mut ViewContext<Self>) {
        if !matches!(self.mode, Mode::Default(_) | Mode::ViewServerOptions(_, _)) {
            return;
        }
        self.selectable_items.prev(cx);
    }

    pub fn project_picker(
        ix: usize,
        connection_options: remote::SshConnectionOptions,
        project: Model<Project>,
        cx: &mut ViewContext<Self>,
        workspace: WeakView<Workspace>,
    ) -> Self {
        let mut this = Self::new(cx, workspace.clone());
        this.mode = Mode::ProjectPicker(ProjectPicker::new(
            ix,
            connection_options,
            project,
            workspace,
            cx,
        ));
        cx.notify();

        this
    }

    fn create_ssh_server(&mut self, editor: View<Editor>, cx: &mut ViewContext<Self>) {
        let input = get_text(&editor, cx);
        if input.is_empty() {
            return;
        }

        let connection_options = match SshConnectionOptions::parse_command_line(&input) {
            Ok(c) => c,
            Err(e) => {
                self.mode = Mode::CreateRemoteServer(CreateRemoteServer {
                    address_editor: editor,
                    address_error: Some(format!("could not parse: {:?}", e).into()),
                    ssh_prompt: None,
                    _creating: None,
                });
                return;
            }
        };
        let ssh_prompt = cx.new_view(|cx| SshPrompt::new(&connection_options, cx));

        let connection = connect_over_ssh(
            connection_options.remote_server_identifier(),
            connection_options.clone(),
            ssh_prompt.clone(),
            cx,
        )
        .prompt_err("Failed to connect", cx, |_, _| None);

        let address_editor = editor.clone();
        let creating = cx.spawn(move |this, mut cx| async move {
            match connection.await {
                Some(Some(client)) => this
                    .update(&mut cx, |this, cx| {
                        let _ = this.workspace.update(cx, |workspace, _| {
                            workspace
                                .client()
                                .telemetry()
                                .report_app_event("create ssh server".to_string())
                        });
                        this.retained_connections.push(client);
                        this.add_ssh_server(connection_options, cx);
                        this.mode = Mode::default_mode();
                        this.selectable_items.reset_selection();
                        cx.notify()
                    })
                    .log_err(),
                _ => this
                    .update(&mut cx, |this, cx| {
                        address_editor.update(cx, |this, _| {
                            this.set_read_only(false);
                        });
                        this.mode = Mode::CreateRemoteServer(CreateRemoteServer {
                            address_editor,
                            address_error: None,
                            ssh_prompt: None,
                            _creating: None,
                        });
                        cx.notify()
                    })
                    .log_err(),
            };
            None
        });

        editor.update(cx, |this, _| {
            this.set_read_only(true);
        });
        self.mode = Mode::CreateRemoteServer(CreateRemoteServer {
            address_editor: editor,
            address_error: None,
            ssh_prompt: Some(ssh_prompt.clone()),
            _creating: Some(creating),
        });
    }

    fn view_server_options(
        &mut self,
        (index, connection): (usize, SshConnection),
        cx: &mut ViewContext<Self>,
    ) {
        self.selectable_items.reset_selection();
        self.mode = Mode::ViewServerOptions(index, connection);
        cx.notify();
    }

    fn create_ssh_project(
        &mut self,
        ix: usize,
        ssh_connection: SshConnection,
        cx: &mut ViewContext<Self>,
    ) {
        let Some(workspace) = self.workspace.upgrade() else {
            return;
        };

        let connection_options = ssh_connection.into();
        workspace.update(cx, |_, cx| {
            cx.defer(move |workspace, cx| {
                workspace.toggle_modal(cx, |cx| {
                    SshConnectionModal::new(&connection_options, Vec::new(), cx)
                });
                let prompt = workspace
                    .active_modal::<SshConnectionModal>(cx)
                    .unwrap()
                    .read(cx)
                    .prompt
                    .clone();

                let connect = connect_over_ssh(
                    connection_options.remote_server_identifier(),
                    connection_options.clone(),
                    prompt,
                    cx,
                )
                .prompt_err("Failed to connect", cx, |_, _| None);

                cx.spawn(move |workspace, mut cx| async move {
                    let session = connect.await;

                    workspace
                        .update(&mut cx, |workspace, cx| {
                            if let Some(prompt) = workspace.active_modal::<SshConnectionModal>(cx) {
                                prompt.update(cx, |prompt, cx| prompt.finished(cx))
                            }
                        })
                        .ok();

                    let Some(Some(session)) = session else {
                        workspace
                            .update(&mut cx, |workspace, cx| {
                                let weak = cx.view().downgrade();
                                workspace
                                    .toggle_modal(cx, |cx| RemoteServerProjects::new(cx, weak));
                            })
                            .log_err();
                        return;
                    };

                    workspace
                        .update(&mut cx, |workspace, cx| {
                            let app_state = workspace.app_state().clone();
                            let weak = cx.view().downgrade();
                            let project = project::Project::ssh(
                                session,
                                app_state.client.clone(),
                                app_state.node_runtime.clone(),
                                app_state.user_store.clone(),
                                app_state.languages.clone(),
                                app_state.fs.clone(),
                                cx,
                            );
                            workspace.toggle_modal(cx, |cx| {
                                RemoteServerProjects::project_picker(
                                    ix,
                                    connection_options,
                                    project,
                                    cx,
                                    weak,
                                )
                            });
                        })
                        .ok();
                })
                .detach()
            })
        })
    }

    fn confirm(&mut self, _: &menu::Confirm, cx: &mut ViewContext<Self>) {
        match &self.mode {
            Mode::Default(_) | Mode::ViewServerOptions(_, _) => {
                let items = std::mem::take(&mut self.selectable_items);
                items.confirm(self, cx);
                self.selectable_items = items;
            }
            Mode::ProjectPicker(_) => {}
            Mode::CreateRemoteServer(state) => {
                if let Some(prompt) = state.ssh_prompt.as_ref() {
                    prompt.update(cx, |prompt, cx| {
                        prompt.confirm(cx);
                    });
                    return;
                }

                self.create_ssh_server(state.address_editor.clone(), cx);
            }
            Mode::EditNickname(state) => {
                let text = Some(state.editor.read(cx).text(cx)).filter(|text| !text.is_empty());
                let index = state.index;
                self.update_settings_file(cx, move |setting, _| {
                    if let Some(connections) = setting.ssh_connections.as_mut() {
                        if let Some(connection) = connections.get_mut(index) {
                            connection.nickname = text;
                        }
                    }
                });
                self.mode = Mode::default_mode();
                self.selectable_items.reset_selection();
                self.focus_handle.focus(cx);
            }
        }
    }

    fn cancel(&mut self, _: &menu::Cancel, cx: &mut ViewContext<Self>) {
        match &self.mode {
            Mode::Default(_) => cx.emit(DismissEvent),
            Mode::CreateRemoteServer(state) if state.ssh_prompt.is_some() => {
                let new_state = CreateRemoteServer::new(cx);
                let old_prompt = state.address_editor.read(cx).text(cx);
                new_state.address_editor.update(cx, |this, cx| {
                    this.set_text(old_prompt, cx);
                });

                self.mode = Mode::CreateRemoteServer(new_state);
                self.selectable_items.reset_selection();
                cx.notify();
            }
            _ => {
                self.mode = Mode::default_mode();
                self.selectable_items.reset_selection();
                self.focus_handle(cx).focus(cx);
                cx.notify();
            }
        }
    }

    fn render_ssh_connection(
        &mut self,
        ix: usize,
        ssh_connection: SshConnection,
        cx: &mut ViewContext<Self>,
    ) -> impl IntoElement {
        let (main_label, aux_label) = if let Some(nickname) = ssh_connection.nickname.clone() {
            let aux_label = SharedString::from(format!("({})", ssh_connection.host));
            (nickname.into(), Some(aux_label))
        } else {
            (ssh_connection.host.clone(), None)
        };
        v_flex()
            .w_full()
            .child(ListSeparator)
            .child(
                h_flex()
                    .group("ssh-server")
                    .w_full()
                    .pt_0p5()
                    .px_3()
                    .gap_1()
                    .overflow_hidden()
                    .child(
                        div().max_w_96().overflow_hidden().text_ellipsis().child(
                            Label::new(main_label)
                                .size(LabelSize::Small)
                                .color(Color::Muted),
                        ),
                    )
                    .children(
                        aux_label.map(|label| {
                            Label::new(label).size(LabelSize::Small).color(Color::Muted)
                        }),
                    ),
            )
            .child(
                List::new()
                    .empty_message("No projects.")
                    .children(ssh_connection.projects.iter().enumerate().map(|(pix, p)| {
                        v_flex().gap_0p5().child(self.render_ssh_project(
                            ix,
                            &ssh_connection,
                            pix,
                            p,
                            cx,
                        ))
                    }))
                    .child(h_flex().map(|this| {
                        self.selectable_items.add_item(Box::new({
                            let ssh_connection = ssh_connection.clone();
                            move |this, cx| {
                                this.create_ssh_project(ix, ssh_connection.clone(), cx);
                            }
                        }));
                        let is_selected = self.selectable_items.is_selected();
                        this.child(
                            ListItem::new(("new-remote-project", ix))
                                .selected(is_selected)
                                .inset(true)
                                .spacing(ui::ListItemSpacing::Sparse)
                                .start_slot(Icon::new(IconName::Plus).color(Color::Muted))
                                .child(Label::new("Open Folder"))
                                .on_click(cx.listener({
                                    let ssh_connection = ssh_connection.clone();
                                    move |this, _, cx| {
                                        this.create_ssh_project(ix, ssh_connection.clone(), cx);
                                    }
                                })),
                        )
                    }))
                    .child(h_flex().map(|this| {
                        self.selectable_items.add_item(Box::new({
                            let ssh_connection = ssh_connection.clone();
                            move |this, cx| {
                                this.view_server_options((ix, ssh_connection.clone()), cx);
                            }
                        }));
                        let is_selected = self.selectable_items.is_selected();
                        this.child(
                            ListItem::new(("server-options", ix))
                                .selected(is_selected)
                                .inset(true)
                                .spacing(ui::ListItemSpacing::Sparse)
                                .start_slot(Icon::new(IconName::Settings).color(Color::Muted))
                                .child(Label::new("View Server Options"))
                                .on_click(cx.listener({
                                    let ssh_connection = ssh_connection.clone();
                                    move |this, _, cx| {
                                        this.view_server_options((ix, ssh_connection.clone()), cx);
                                    }
                                })),
                        )
                    })),
            )
    }

    fn render_ssh_project(
        &mut self,
        server_ix: usize,
        server: &SshConnection,
        ix: usize,
        project: &SshProject,
        cx: &ViewContext<Self>,
    ) -> impl IntoElement {
        let server = server.clone();

        let element_id_base = SharedString::from(format!("remote-project-{server_ix}"));
        let callback = Arc::new({
            let project = project.clone();
            move |this: &mut Self, cx: &mut ViewContext<Self>| {
                let Some(app_state) = this
                    .workspace
                    .update(cx, |workspace, _| workspace.app_state().clone())
                    .log_err()
                else {
                    return;
                };
                let project = project.clone();
                let server = server.clone();
                cx.spawn(|remote_server_projects, mut cx| async move {
                    let result = open_ssh_project(
                        server.into(),
                        project.paths.into_iter().map(PathBuf::from).collect(),
                        app_state,
                        OpenOptions::default(),
                        &mut cx,
                    )
                    .await;
                    if let Err(e) = result {
                        log::error!("Failed to connect: {:?}", e);
                        cx.prompt(
                            gpui::PromptLevel::Critical,
                            "Failed to connect",
                            Some(&e.to_string()),
                            &["Ok"],
                        )
                        .await
                        .ok();
                    } else {
                        remote_server_projects
                            .update(&mut cx, |_, cx| cx.emit(DismissEvent))
                            .ok();
                    }
                })
                .detach();
            }
        });
        self.selectable_items.add_item(Box::new({
            let callback = callback.clone();
            move |this, cx| callback(this, cx)
        }));
        let is_selected = self.selectable_items.is_selected();

        ListItem::new((element_id_base, ix))
            .inset(true)
            .selected(is_selected)
            .spacing(ui::ListItemSpacing::Sparse)
            .start_slot(
                Icon::new(IconName::Folder)
                    .color(Color::Muted)
                    .size(IconSize::Small),
            )
            .child(Label::new(project.paths.join(", ")))
            .on_click(cx.listener(move |this, _, cx| callback(this, cx)))
            .end_hover_slot::<AnyElement>(Some(
                div()
                    .mr_2()
                    .child(
                        // Right-margin to offset it from the Scrollbar
                        IconButton::new("remove-remote-project", IconName::TrashAlt)
                            .icon_size(IconSize::Small)
                            .shape(IconButtonShape::Square)
                            .size(ButtonSize::Large)
                            .tooltip(|cx| Tooltip::text("Delete Remote Project", cx))
                            .on_click(cx.listener(move |this, _, cx| {
                                this.delete_ssh_project(server_ix, ix, cx)
                            })),
                    )
                    .into_any_element(),
            ))
    }

    fn update_settings_file(
        &mut self,
        cx: &mut ViewContext<Self>,
        f: impl FnOnce(&mut RemoteSettingsContent, &AppContext) + Send + Sync + 'static,
    ) {
        let Some(fs) = self
            .workspace
            .update(cx, |workspace, _| workspace.app_state().fs.clone())
            .log_err()
        else {
            return;
        };
        update_settings_file::<SshSettings>(fs, cx, move |setting, cx| f(setting, cx));
    }

    fn delete_ssh_server(&mut self, server: usize, cx: &mut ViewContext<Self>) {
        self.update_settings_file(cx, move |setting, _| {
            if let Some(connections) = setting.ssh_connections.as_mut() {
                connections.remove(server);
            }
        });
    }

    fn delete_ssh_project(&mut self, server: usize, project: usize, cx: &mut ViewContext<Self>) {
        self.update_settings_file(cx, move |setting, _| {
            if let Some(server) = setting
                .ssh_connections
                .as_mut()
                .and_then(|connections| connections.get_mut(server))
            {
                server.projects.remove(project);
            }
        });
    }

    fn add_ssh_server(
        &mut self,
        connection_options: remote::SshConnectionOptions,
        cx: &mut ViewContext<Self>,
    ) {
        self.update_settings_file(cx, move |setting, _| {
            setting
                .ssh_connections
                .get_or_insert(Default::default())
                .push(SshConnection {
                    host: SharedString::from(connection_options.host),
                    username: connection_options.username,
                    port: connection_options.port,
                    projects: vec![],
                    nickname: None,
                    args: connection_options.args.unwrap_or_default(),
                    upload_binary_over_ssh: None,
                })
        });
    }

    fn render_create_remote_server(
        &self,
        state: &CreateRemoteServer,
        cx: &mut ViewContext<Self>,
    ) -> impl IntoElement {
        let ssh_prompt = state.ssh_prompt.clone();

        state.address_editor.update(cx, |editor, cx| {
            if editor.text(cx).is_empty() {
                editor.set_placeholder_text("ssh user@example -p 2222", cx);
            }
        });

        let theme = cx.theme();

        v_flex()
            .id("create-remote-server")
            .overflow_hidden()
            .size_full()
            .flex_1()
            .child(
                div()
                    .p_2()
                    .border_b_1()
                    .border_color(theme.colors().border_variant)
                    .child(state.address_editor.clone()),
            )
            .child(
                h_flex()
                    .bg(theme.colors().editor_background)
                    .rounded_b_md()
                    .w_full()
                    .map(|this| {
                        if let Some(ssh_prompt) = ssh_prompt {
                            this.child(h_flex().w_full().child(ssh_prompt))
                        } else if let Some(address_error) = &state.address_error {
                            this.child(
                                h_flex().p_2().w_full().gap_2().child(
                                    Label::new(address_error.clone())
                                        .size(LabelSize::Small)
                                        .color(Color::Error),
                                ),
                            )
                        } else {
                            this.child(
                                h_flex()
                                    .p_2()
                                    .w_full()
                                    .gap_1()
                                    .child(
                                        Label::new(
                                            "Enter the command you use to SSH into this server.",
                                        )
                                        .color(Color::Muted)
                                        .size(LabelSize::Small),
                                    )
                                    .child(
                                        Button::new("learn-more", "Learn more…")
                                            .label_size(LabelSize::Small)
                                            .size(ButtonSize::None)
                                            .color(Color::Accent)
                                            .style(ButtonStyle::Transparent)
                                            .on_click(|_, cx| {
                                                cx.open_url(
                                                    "https://zed.dev/docs/remote-development",
                                                );
                                            }),
                                    ),
                            )
                        }
                    }),
            )
    }

    fn render_view_options(
        &mut self,
        index: usize,
        connection: SshConnection,
        cx: &mut ViewContext<Self>,
    ) -> impl IntoElement {
        let connection_string = connection.host.clone();

        div()
            .size_full()
            .child(
                SshConnectionHeader {
                    connection_string: connection_string.clone(),
                    paths: Default::default(),
                    nickname: connection.nickname.clone().map(|s| s.into()),
                }
                .render(cx),
            )
            .child(
                v_flex()
                    .pb_1()
                    .child(ListSeparator)
                    .child({
                        self.selectable_items.add_item(Box::new({
                            move |this, cx| {
                                this.mode = Mode::EditNickname(EditNicknameState::new(index, cx));
                                cx.notify();
                            }
                        }));
                        let is_selected = self.selectable_items.is_selected();
                        let label = if connection.nickname.is_some() {
                            "Edit Nickname"
                        } else {
                            "Add Nickname to Server"
                        };
                        ListItem::new("add-nickname")
                            .selected(is_selected)
                            .inset(true)
                            .spacing(ui::ListItemSpacing::Sparse)
                            .start_slot(Icon::new(IconName::Pencil).color(Color::Muted))
                            .child(Label::new(label))
                            .on_click(cx.listener(move |this, _, cx| {
                                this.mode = Mode::EditNickname(EditNicknameState::new(index, cx));
                                cx.notify();
                            }))
                    })
                    .child({
                        let workspace = self.workspace.clone();
                        fn callback(
                            workspace: WeakView<Workspace>,
                            connection_string: SharedString,
                            cx: &mut WindowContext<'_>,
                        ) {
                            cx.write_to_clipboard(ClipboardItem::new_string(
                                connection_string.to_string(),
                            ));
                            workspace
                                .update(cx, |this, cx| {
                                    struct SshServerAddressCopiedToClipboard;
                                    let notification = format!(
                                        "Copied server address ({}) to clipboard",
                                        connection_string
                                    );

                                    this.show_toast(
                                        Toast::new(
                                            NotificationId::composite::<
                                                SshServerAddressCopiedToClipboard,
                                            >(
                                                connection_string.clone()
                                            ),
                                            notification,
                                        )
                                        .autohide(),
                                        cx,
                                    );
                                })
                                .ok();
                        }
                        self.selectable_items.add_item(Box::new({
                            let workspace = workspace.clone();
                            let connection_string = connection_string.clone();
                            move |_, cx| {
                                callback(workspace.clone(), connection_string.clone(), cx);
                            }
                        }));
                        let is_selected = self.selectable_items.is_selected();
                        ListItem::new("copy-server-address")
                            .selected(is_selected)
                            .inset(true)
                            .spacing(ui::ListItemSpacing::Sparse)
                            .start_slot(Icon::new(IconName::Copy).color(Color::Muted))
                            .child(Label::new("Copy Server Address"))
                            .end_hover_slot(
                                Label::new(connection_string.clone()).color(Color::Muted),
                            )
                            .on_click({
                                let connection_string = connection_string.clone();
                                move |_, cx| {
                                    callback(workspace.clone(), connection_string.clone(), cx);
                                }
                            })
                    })
                    .child({
                        fn remove_ssh_server(
                            remote_servers: View<RemoteServerProjects>,
                            index: usize,
                            connection_string: SharedString,
                            cx: &mut WindowContext<'_>,
                        ) {
                            let prompt_message = format!("Remove server `{}`?", connection_string);

                            let confirmation = cx.prompt(
                                PromptLevel::Warning,
                                &prompt_message,
                                None,
                                &["Yes, remove it", "No, keep it"],
                            );

                            cx.spawn(|mut cx| async move {
                                if confirmation.await.ok() == Some(0) {
                                    remote_servers
                                        .update(&mut cx, |this, cx| {
                                            this.delete_ssh_server(index, cx);
                                            this.mode = Mode::default_mode();
                                            cx.notify();
                                        })
                                        .ok();
                                }
                                anyhow::Ok(())
                            })
                            .detach_and_log_err(cx);
                        }
                        self.selectable_items.add_item(Box::new({
                            let connection_string = connection_string.clone();
                            move |_, cx| {
                                remove_ssh_server(
                                    cx.view().clone(),
                                    index,
                                    connection_string.clone(),
                                    cx,
                                );
                            }
                        }));
                        let is_selected = self.selectable_items.is_selected();
                        ListItem::new("remove-server")
                            .selected(is_selected)
                            .inset(true)
                            .spacing(ui::ListItemSpacing::Sparse)
                            .start_slot(Icon::new(IconName::Trash).color(Color::Error))
                            .child(Label::new("Remove Server").color(Color::Error))
                            .on_click(cx.listener(move |_, _, cx| {
                                remove_ssh_server(
                                    cx.view().clone(),
                                    index,
                                    connection_string.clone(),
                                    cx,
                                );
                            }))
                    })
                    .child(ListSeparator)
                    .child({
                        self.selectable_items.add_item(Box::new({
                            move |this, cx| {
                                this.mode = Mode::default_mode();
                                cx.notify();
                            }
                        }));
                        let is_selected = self.selectable_items.is_selected();
                        ListItem::new("go-back")
                            .selected(is_selected)
                            .inset(true)
                            .spacing(ui::ListItemSpacing::Sparse)
                            .start_slot(Icon::new(IconName::ArrowLeft).color(Color::Muted))
                            .child(Label::new("Go Back"))
                            .on_click(cx.listener(|this, _, cx| {
                                this.mode = Mode::default_mode();
                                cx.notify()
                            }))
                    }),
            )
    }

    fn render_edit_nickname(
        &self,
        state: &EditNicknameState,
        cx: &mut ViewContext<Self>,
    ) -> impl IntoElement {
        let Some(connection) = SshSettings::get_global(cx)
            .ssh_connections()
            .nth(state.index)
        else {
            return v_flex();
        };

        let connection_string = connection.host.clone();
        let nickname = connection.nickname.clone().map(|s| s.into());

        v_flex()
            .child(
                SshConnectionHeader {
                    connection_string,
                    paths: Default::default(),
                    nickname,
                }
                .render(cx),
            )
            .child(
                h_flex()
                    .p_2()
                    .border_t_1()
                    .border_color(cx.theme().colors().border_variant)
                    .child(state.editor.clone()),
            )
    }

    fn render_default(
        &mut self,
        scroll_state: ScrollbarState,
        cx: &mut ViewContext<Self>,
    ) -> impl IntoElement {
        let scroll_state = scroll_state.parent_view(cx.view());
        let ssh_connections = SshSettings::get_global(cx)
            .ssh_connections()
            .collect::<Vec<_>>();
        self.selectable_items.add_item(Box::new(|this, cx| {
            this.mode = Mode::CreateRemoteServer(CreateRemoteServer::new(cx));
            cx.notify();
        }));

        let is_selected = self.selectable_items.is_selected();

        let connect_button = ListItem::new("register-remove-server-button")
            .selected(is_selected)
            .inset(true)
            .spacing(ui::ListItemSpacing::Sparse)
            .start_slot(Icon::new(IconName::Plus).color(Color::Muted))
            .child(Label::new("Connect New Server"))
            .on_click(cx.listener(|this, _, cx| {
                let state = CreateRemoteServer::new(cx);
                this.mode = Mode::CreateRemoteServer(state);

                cx.notify();
            }));

        let ui::ScrollableHandle::NonUniform(scroll_handle) = scroll_state.scroll_handle() else {
            unreachable!()
        };

        let mut modal_section = v_flex()
            .id("ssh-server-list")
            .overflow_y_scroll()
            .track_scroll(&scroll_handle)
            .size_full()
            .child(connect_button)
            .child(
                List::new()
                    .empty_message(
                        v_flex()
                            .child(div().px_3().child(
                                Label::new("No remote servers registered yet.").color(Color::Muted),
                            ))
                            .into_any_element(),
                    )
                    .children(ssh_connections.iter().cloned().enumerate().map(
                        |(ix, connection)| {
                            self.render_ssh_connection(ix, connection, cx)
                                .into_any_element()
                        },
                    )),
            )
            .into_any_element();

        Modal::new("remote-projects", Some(self.scroll_handle.clone()))
            .header(
                ModalHeader::new()
                    .child(Headline::new("Remote Projects (alpha)").size(HeadlineSize::XSmall)),
            )
            .section(
                Section::new().padded(false).child(
                    v_flex()
                        .min_h(rems(20.))
                        .size_full()
                        .relative()
                        .child(ListSeparator)
                        .child(
                            canvas(
                                |bounds, cx| {
                                    modal_section.prepaint_as_root(
                                        bounds.origin,
                                        bounds.size.into(),
                                        cx,
                                    );
                                    modal_section
                                },
                                |_, mut modal_section, cx| {
                                    modal_section.paint(cx);
                                },
                            )
                            .size_full(),
                        )
                        .child(
                            div()
                                .occlude()
                                .h_full()
                                .absolute()
                                .top_1()
                                .bottom_1()
                                .right_1()
                                .w(px(8.))
                                .children(Scrollbar::vertical(scroll_state)),
                        ),
                ),
            )
    }
}

fn get_text(element: &View<Editor>, cx: &mut WindowContext) -> String {
    element.read(cx).text(cx).trim().to_string()
}

impl ModalView for RemoteServerProjects {}

impl FocusableView for RemoteServerProjects {
    fn focus_handle(&self, cx: &AppContext) -> FocusHandle {
        match &self.mode {
            Mode::ProjectPicker(picker) => picker.focus_handle(cx),
            _ => self.focus_handle.clone(),
        }
    }
}

impl EventEmitter<DismissEvent> for RemoteServerProjects {}

impl Render for RemoteServerProjects {
    fn render(&mut self, cx: &mut ViewContext<Self>) -> impl IntoElement {
        self.selectable_items.reset();
        div()
            .track_focus(&self.focus_handle)
            .elevation_3(cx)
            .w(rems(34.))
            .key_context("RemoteServerModal")
            .on_action(cx.listener(Self::cancel))
            .on_action(cx.listener(Self::confirm))
            .on_action(cx.listener(Self::prev_item))
            .on_action(cx.listener(Self::next_item))
            .capture_any_mouse_down(cx.listener(|this, _, cx| {
                this.focus_handle(cx).focus(cx);
            }))
            .on_mouse_down_out(cx.listener(|this, _, cx| {
                if matches!(this.mode, Mode::Default(_)) {
                    cx.emit(DismissEvent)
                }
            }))
            .child(match &self.mode {
                Mode::Default(state) => self.render_default(state.clone(), cx).into_any_element(),
                Mode::ViewServerOptions(index, connection) => self
                    .render_view_options(*index, connection.clone(), cx)
                    .into_any_element(),
                Mode::ProjectPicker(element) => element.clone().into_any_element(),
                Mode::CreateRemoteServer(state) => self
                    .render_create_remote_server(state, cx)
                    .into_any_element(),
                Mode::EditNickname(state) => {
                    self.render_edit_nickname(state, cx).into_any_element()
                }
            })
    }
<<<<<<< HEAD
}

pub fn reconnect_to_dev_server_project(
    workspace: View<Workspace>,
    dev_server: DevServer,
    dev_server_project_id: DevServerProjectId,
    replace_current_window: bool,
    cx: &mut WindowContext,
) -> Task<Result<()>> {
    let store = dev_server_projects::Store::global(cx);
    let reconnect = reconnect_to_dev_server(workspace.clone(), dev_server, cx);
    cx.spawn(|mut cx| async move {
        reconnect.await?;

        cx.background_executor()
            .timer(Duration::from_millis(1000))
            .await;

        if let Some(project_id) = store.update(&mut cx, |store, _| {
            store
                .dev_server_project(dev_server_project_id)
                .and_then(|p| p.project_id)
        })? {
            workspace
                .update(&mut cx, move |_, cx| {
                    open_dev_server_project(
                        replace_current_window,
                        dev_server_project_id,
                        project_id,
                        cx,
                    )
                })?
                .await?;
        }

        Ok(())
    })
}

pub fn reconnect_to_dev_server(
    workspace: View<Workspace>,
    dev_server: DevServer,
    cx: &mut WindowContext,
) -> Task<Result<()>> {
    let Some(ssh_connection_string) = dev_server.ssh_connection_string else {
        return Task::ready(Err(anyhow!("Can't reconnect, no ssh_connection_string")));
    };
    let dev_server_store = dev_server_projects::Store::global(cx);
    let get_access_token = dev_server_store.update(cx, |store, cx| {
        store.regenerate_dev_server_token(dev_server.id, cx)
    });

    cx.spawn(|mut cx| async move {
        let access_token = get_access_token.await?.access_token;

        spawn_ssh_task(
            workspace,
            dev_server_store,
            dev_server.id,
            ssh_connection_string.to_string(),
            access_token,
            &mut cx,
        )
        .await
    })
}

pub async fn spawn_ssh_task(
    workspace: View<Workspace>,
    dev_server_store: Model<dev_server_projects::Store>,
    dev_server_id: DevServerId,
    ssh_connection_string: String,
    access_token: String,
    cx: &mut AsyncWindowContext,
) -> Result<()> {
    let terminal_panel = workspace
        .update(cx, |workspace, cx| workspace.panel::<TerminalPanel>(cx))
        .ok()
        .flatten()
        .with_context(|| anyhow!("No terminal panel"))?;

    let command = "sh".to_string();
    let args = vec![
        "-x".to_string(),
        "-c".to_string(),
        format!(
            r#"~/.local/bin/zed -v >/dev/stderr || (curl -f https://zed.dev/install.sh || wget -qO- https://zed.dev/install.sh) | sh && ZED_HEADLESS=1 ~/.local/bin/zed --dev-server-token {}"#,
            access_token
        ),
    ];

    let ssh_connection_string = ssh_connection_string.to_string();
    let (command, args) = wrap_for_ssh(
        &SshCommand::DevServer(ssh_connection_string.clone()),
        Some((&command, &args)),
        None,
        HashMap::default(),
        None,
    );

    let terminal = terminal_panel
        .update(cx, |terminal_panel, cx| {
            terminal_panel.spawn_in_new_terminal(
                SpawnInTerminal {
                    id: task::TaskId("ssh-remote".into()),
                    full_label: "Install zed over ssh".into(),
                    label: "Install zed over ssh".into(),
                    command,
                    args,
                    command_label: ssh_connection_string.clone(),
                    cwd: None,
                    use_new_terminal: true,
                    allow_concurrent_runs: false,
                    reveal: RevealStrategy::Always,
                    hide: HideStrategy::Never,
                    env: Default::default(),
                    shell: Default::default(),
                    program: None,
                },
                cx,
            )
        })?
        .await?;

    terminal
        .update(cx, |terminal, cx| terminal.wait_for_completed_task(cx))?
        .await;

    // There's a race-condition between the task completing successfully, and the server sending us the online status. Make it less likely we'll show the error state.
    if dev_server_store.update(cx, |this, _| this.dev_server_status(dev_server_id))?
        == DevServerStatus::Offline
    {
        cx.background_executor()
            .timer(Duration::from_millis(200))
            .await
    }

    if dev_server_store.update(cx, |this, _| this.dev_server_status(dev_server_id))?
        == DevServerStatus::Offline
    {
        return Err(anyhow!("couldn't reconnect"))?;
    }

    Ok(())
=======
>>>>>>> d7a27760
}<|MERGE_RESOLUTION|>--- conflicted
+++ resolved
@@ -1299,151 +1299,4 @@
                 }
             })
     }
-<<<<<<< HEAD
-}
-
-pub fn reconnect_to_dev_server_project(
-    workspace: View<Workspace>,
-    dev_server: DevServer,
-    dev_server_project_id: DevServerProjectId,
-    replace_current_window: bool,
-    cx: &mut WindowContext,
-) -> Task<Result<()>> {
-    let store = dev_server_projects::Store::global(cx);
-    let reconnect = reconnect_to_dev_server(workspace.clone(), dev_server, cx);
-    cx.spawn(|mut cx| async move {
-        reconnect.await?;
-
-        cx.background_executor()
-            .timer(Duration::from_millis(1000))
-            .await;
-
-        if let Some(project_id) = store.update(&mut cx, |store, _| {
-            store
-                .dev_server_project(dev_server_project_id)
-                .and_then(|p| p.project_id)
-        })? {
-            workspace
-                .update(&mut cx, move |_, cx| {
-                    open_dev_server_project(
-                        replace_current_window,
-                        dev_server_project_id,
-                        project_id,
-                        cx,
-                    )
-                })?
-                .await?;
-        }
-
-        Ok(())
-    })
-}
-
-pub fn reconnect_to_dev_server(
-    workspace: View<Workspace>,
-    dev_server: DevServer,
-    cx: &mut WindowContext,
-) -> Task<Result<()>> {
-    let Some(ssh_connection_string) = dev_server.ssh_connection_string else {
-        return Task::ready(Err(anyhow!("Can't reconnect, no ssh_connection_string")));
-    };
-    let dev_server_store = dev_server_projects::Store::global(cx);
-    let get_access_token = dev_server_store.update(cx, |store, cx| {
-        store.regenerate_dev_server_token(dev_server.id, cx)
-    });
-
-    cx.spawn(|mut cx| async move {
-        let access_token = get_access_token.await?.access_token;
-
-        spawn_ssh_task(
-            workspace,
-            dev_server_store,
-            dev_server.id,
-            ssh_connection_string.to_string(),
-            access_token,
-            &mut cx,
-        )
-        .await
-    })
-}
-
-pub async fn spawn_ssh_task(
-    workspace: View<Workspace>,
-    dev_server_store: Model<dev_server_projects::Store>,
-    dev_server_id: DevServerId,
-    ssh_connection_string: String,
-    access_token: String,
-    cx: &mut AsyncWindowContext,
-) -> Result<()> {
-    let terminal_panel = workspace
-        .update(cx, |workspace, cx| workspace.panel::<TerminalPanel>(cx))
-        .ok()
-        .flatten()
-        .with_context(|| anyhow!("No terminal panel"))?;
-
-    let command = "sh".to_string();
-    let args = vec![
-        "-x".to_string(),
-        "-c".to_string(),
-        format!(
-            r#"~/.local/bin/zed -v >/dev/stderr || (curl -f https://zed.dev/install.sh || wget -qO- https://zed.dev/install.sh) | sh && ZED_HEADLESS=1 ~/.local/bin/zed --dev-server-token {}"#,
-            access_token
-        ),
-    ];
-
-    let ssh_connection_string = ssh_connection_string.to_string();
-    let (command, args) = wrap_for_ssh(
-        &SshCommand::DevServer(ssh_connection_string.clone()),
-        Some((&command, &args)),
-        None,
-        HashMap::default(),
-        None,
-    );
-
-    let terminal = terminal_panel
-        .update(cx, |terminal_panel, cx| {
-            terminal_panel.spawn_in_new_terminal(
-                SpawnInTerminal {
-                    id: task::TaskId("ssh-remote".into()),
-                    full_label: "Install zed over ssh".into(),
-                    label: "Install zed over ssh".into(),
-                    command,
-                    args,
-                    command_label: ssh_connection_string.clone(),
-                    cwd: None,
-                    use_new_terminal: true,
-                    allow_concurrent_runs: false,
-                    reveal: RevealStrategy::Always,
-                    hide: HideStrategy::Never,
-                    env: Default::default(),
-                    shell: Default::default(),
-                    program: None,
-                },
-                cx,
-            )
-        })?
-        .await?;
-
-    terminal
-        .update(cx, |terminal, cx| terminal.wait_for_completed_task(cx))?
-        .await;
-
-    // There's a race-condition between the task completing successfully, and the server sending us the online status. Make it less likely we'll show the error state.
-    if dev_server_store.update(cx, |this, _| this.dev_server_status(dev_server_id))?
-        == DevServerStatus::Offline
-    {
-        cx.background_executor()
-            .timer(Duration::from_millis(200))
-            .await
-    }
-
-    if dev_server_store.update(cx, |this, _| this.dev_server_status(dev_server_id))?
-        == DevServerStatus::Offline
-    {
-        return Err(anyhow!("couldn't reconnect"))?;
-    }
-
-    Ok(())
-=======
->>>>>>> d7a27760
 }