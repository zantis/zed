use std::fmt::Write;
use std::path::PathBuf;
use std::sync::Arc;

use crate::schema::json_schema_for;
use anyhow::{Result, anyhow};
use assistant_tool::{ActionLog, Tool, ToolResult};
use collections::IndexMap;
use gpui::{App, AsyncApp, Entity, Task};
use language::{OutlineItem, ParseStatus, Point};
use language_model::{LanguageModelRequestMessage, LanguageModelToolSchemaFormat};
use project::{Project, Symbol};
use regex::{Regex, RegexBuilder};
use schemars::JsonSchema;
use serde::{Deserialize, Serialize};
use ui::IconName;
use util::markdown::MarkdownString;

#[derive(Debug, Serialize, Deserialize, JsonSchema)]
pub struct CodeSymbolsInput {
    /// The relative path of the source code file to read and get the symbols for.
    /// This tool should only be used on source code files, never on any other type of file.
    ///
    /// This path should never be absolute, and the first component
    /// of the path should always be a root directory in a project.
    ///
    /// If no path is specified, this tool returns a flat list of all symbols in the project
    /// instead of a hierarchical outline of a specific file.
    ///
    /// <example>
    /// If the project has the following root directories:
    ///
    /// - directory1
    /// - directory2
    ///
    /// If you want to access `file.md` in `directory1`, you should use the path `directory1/file.md`.
    /// If you want to access `file.md` in `directory2`, you should use the path `directory2/file.md`.
    /// </example>
    #[serde(default)]
    pub path: Option<String>,

    /// Optional regex pattern to filter symbols by name.
    /// When provided, only symbols whose names match this pattern will be included in the results.
    ///
    /// <example>
    /// To find only symbols that contain the word "test", use the regex pattern "test".
    /// To find methods that start with "get_", use the regex pattern "^get_".
    /// </example>
    #[serde(default)]
    pub regex: Option<String>,

    /// Whether the regex is case-sensitive. Defaults to false (case-insensitive).
    ///
    /// <example>
    /// Set to `true` to make regex matching case-sensitive.
    /// </example>
    #[serde(default)]
    pub case_sensitive: bool,

    /// Optional starting position for paginated results (0-based).
    /// When not provided, starts from the beginning.
    #[serde(default)]
    pub offset: u32,
}

impl CodeSymbolsInput {
    /// Which page of search results this is.
    pub fn page(&self) -> u32 {
        1 + (self.offset / RESULTS_PER_PAGE)
    }
}

const RESULTS_PER_PAGE: u32 = 2000;

pub struct CodeSymbolsTool;

impl Tool for CodeSymbolsTool {
    fn name(&self) -> String {
        "code_symbols".into()
    }

    fn needs_confirmation(&self, _: &serde_json::Value, _: &App) -> bool {
        false
    }

    fn description(&self) -> String {
        include_str!("./code_symbols_tool/description.md").into()
    }

    fn icon(&self) -> IconName {
        IconName::Code
    }

    fn input_schema(&self, format: LanguageModelToolSchemaFormat) -> Result<serde_json::Value> {
        json_schema_for::<CodeSymbolsInput>(format)
    }

    fn ui_text(&self, input: &serde_json::Value) -> String {
        match serde_json::from_value::<CodeSymbolsInput>(input.clone()) {
            Ok(input) => {
                let page = input.page();

                match &input.path {
                    Some(path) => {
                        let path = MarkdownString::inline_code(path);
                        if page > 1 {
                            format!("List page {page} of code symbols for {path}")
                        } else {
                            format!("List code symbols for {path}")
                        }
                    }
                    None => {
                        if page > 1 {
                            format!("List page {page} of project symbols")
                        } else {
                            "List all project symbols".to_string()
                        }
                    }
                }
            }
            Err(_) => "List code symbols".to_string(),
        }
    }

    fn run(
        self: Arc<Self>,
        input: serde_json::Value,
        _messages: &[LanguageModelRequestMessage],
        project: Entity<Project>,
        action_log: Entity<ActionLog>,
        cx: &mut App,
    ) -> ToolResult {
        let input = match serde_json::from_value::<CodeSymbolsInput>(input) {
            Ok(input) => input,
            Err(err) => return Task::ready(Err(anyhow!(err))).into(),
        };

        let regex = match input.regex {
            Some(regex_str) => match RegexBuilder::new(&regex_str)
                .case_insensitive(!input.case_sensitive)
                .build()
            {
                Ok(regex) => Some(regex),
                Err(err) => return Task::ready(Err(anyhow!("Invalid regex: {err}"))).into(),
            },
            None => None,
        };

        cx.spawn(async move |cx| match input.path {
            Some(path) => file_outline(project, path, action_log, regex, input.offset, cx).await,
            None => project_symbols(project, regex, input.offset, cx).await,
<<<<<<< HEAD
        }).into()
=======
        })
        .into()
>>>>>>> 6f0951ff
    }
}

pub async fn file_outline(
    project: Entity<Project>,
    path: String,
    action_log: Entity<ActionLog>,
    regex: Option<Regex>,
    offset: u32,
    cx: &mut AsyncApp,
) -> anyhow::Result<String> {
    let buffer = {
        let project_path = project.read_with(cx, |project, cx| {
            project
                .find_project_path(&path, cx)
                .ok_or_else(|| anyhow!("Path {path} not found in project"))
        })??;

        project
            .update(cx, |project, cx| project.open_buffer(project_path, cx))?
            .await?
    };

    action_log.update(cx, |action_log, cx| {
        action_log.buffer_read(buffer.clone(), cx);
    })?;

    // Wait until the buffer has been fully parsed, so that we can read its outline.
    let mut parse_status = buffer.read_with(cx, |buffer, _| buffer.parse_status())?;
    while *parse_status.borrow() != ParseStatus::Idle {
        parse_status.changed().await?;
    }

    let snapshot = buffer.read_with(cx, |buffer, _| buffer.snapshot())?;
    let Some(outline) = snapshot.outline(None) else {
        return Err(anyhow!("No outline information available for this file."));
    };

    render_outline(
        outline
            .items
            .into_iter()
            .map(|item| item.to_point(&snapshot)),
        regex,
        offset,
    )
    .await
}

async fn project_symbols(
    project: Entity<Project>,
    regex: Option<Regex>,
    offset: u32,
    cx: &mut AsyncApp,
) -> anyhow::Result<String> {
    let symbols = project
        .update(cx, |project, cx| project.symbols("", cx))?
        .await?;

    if symbols.is_empty() {
        return Err(anyhow!("No symbols found in project."));
    }

    let mut symbols_by_path: IndexMap<PathBuf, Vec<&Symbol>> = IndexMap::default();

    for symbol in symbols
        .iter()
        .filter(|symbol| {
            if let Some(regex) = &regex {
                regex.is_match(&symbol.name)
            } else {
                true
            }
        })
        .skip(offset as usize)
        // Take 1 more than RESULTS_PER_PAGE so we can tell if there are more results.
        .take((RESULTS_PER_PAGE as usize).saturating_add(1))
    {
        if let Some(worktree_path) = project.read_with(cx, |project, cx| {
            project
                .worktree_for_id(symbol.path.worktree_id, cx)
                .map(|worktree| PathBuf::from(worktree.read(cx).root_name()))
        })? {
            let path = worktree_path.join(&symbol.path.path);
            symbols_by_path.entry(path).or_default().push(symbol);
        }
    }

    // If no symbols matched the filter, return early
    if symbols_by_path.is_empty() {
        return Err(anyhow!("No symbols found matching the criteria."));
    }

    let mut symbols_rendered = 0;
    let mut has_more_symbols = false;
    let mut output = String::new();

    'outer: for (file_path, file_symbols) in symbols_by_path {
        if symbols_rendered > 0 {
            output.push('\n');
        }

        writeln!(&mut output, "{}", file_path.display()).ok();

        for symbol in file_symbols {
            if symbols_rendered >= RESULTS_PER_PAGE {
                has_more_symbols = true;
                break 'outer;
            }

            write!(&mut output, "  {} ", symbol.label.text()).ok();

            // Convert to 1-based line numbers for display
            let start_line = symbol.range.start.0.row as usize + 1;
            let end_line = symbol.range.end.0.row as usize + 1;

            if start_line == end_line {
                writeln!(&mut output, "[L{}]", start_line).ok();
            } else {
                writeln!(&mut output, "[L{}-{}]", start_line, end_line).ok();
            }

            symbols_rendered += 1;
        }
    }

    Ok(if symbols_rendered == 0 {
        "No symbols found in the requested page.".to_string()
    } else if has_more_symbols {
        format!(
            "{output}\nShowing symbols {}-{} (more symbols were found; use offset: {} to see next page)",
            offset + 1,
            offset + symbols_rendered,
            offset + RESULTS_PER_PAGE,
        )
    } else {
        output
    })
}

async fn render_outline(
    items: impl IntoIterator<Item = OutlineItem<Point>>,
    regex: Option<Regex>,
    offset: u32,
) -> Result<String> {
    const RESULTS_PER_PAGE_USIZE: usize = RESULTS_PER_PAGE as usize;

    let mut items = items.into_iter().skip(offset as usize);

    let entries = items
        .by_ref()
        .filter(|item| {
            regex
                .as_ref()
                .is_none_or(|regex| regex.is_match(&item.text))
        })
        .take(RESULTS_PER_PAGE_USIZE)
        .collect::<Vec<_>>();
    let has_more = items.next().is_some();

    let mut output = String::new();
    let entries_rendered = render_entries(&mut output, entries);

    // Calculate pagination information
    let page_start = offset + 1;
    let page_end = offset + entries_rendered;
    let total_symbols = if has_more {
        format!("more than {}", page_end)
    } else {
        page_end.to_string()
    };

    // Add pagination information
    if has_more {
        writeln!(&mut output, "\nShowing symbols {page_start}-{page_end} (there were more symbols found; use offset: {page_end} to see next page)",
        )
    } else {
        writeln!(
            &mut output,
            "\nShowing symbols {page_start}-{page_end} (total symbols: {total_symbols})",
        )
    }
    .ok();

    Ok(output)
}

fn render_entries(output: &mut String, items: impl IntoIterator<Item = OutlineItem<Point>>) -> u32 {
    let mut entries_rendered = 0;

    for item in items {
        // Indent based on depth ("" for level 0, "  " for level 1, etc.)
        for _ in 0..item.depth {
            output.push(' ');
        }
        output.push_str(&item.text);

        // Add position information - convert to 1-based line numbers for display
        let start_line = item.range.start.row + 1;
        let end_line = item.range.end.row + 1;

        if start_line == end_line {
            writeln!(output, " [L{}]", start_line).ok();
        } else {
            writeln!(output, " [L{}-{}]", start_line, end_line).ok();
        }
        entries_rendered += 1;
    }

    entries_rendered
}<|MERGE_RESOLUTION|>--- conflicted
+++ resolved
@@ -149,12 +149,8 @@
         cx.spawn(async move |cx| match input.path {
             Some(path) => file_outline(project, path, action_log, regex, input.offset, cx).await,
             None => project_symbols(project, regex, input.offset, cx).await,
-<<<<<<< HEAD
-        }).into()
-=======
         })
         .into()
->>>>>>> 6f0951ff
     }
 }
 
