--- conflicted
+++ resolved
@@ -718,13 +718,6 @@
                 cx,
             )
         });
-<<<<<<< HEAD
-
-        // This is a more traditional unit test.
-        // It's randomized, but still fundamentally deterministic.
-        // But still relevant to working with an LLM
-        let raw_edits = simulate_llm_output(
-=======
         let (apply, _events) = agent.edit(
             buffer.clone(),
             String::new(),
@@ -733,9 +726,11 @@
         );
         cx.run_until_parked();
 
+        // This is a more traditional unit test.
+        // It's randomized, but still fundamentally deterministic.
+        // But still relevant to working with an LLM
         simulate_llm_output(
             &agent,
->>>>>>> 1307b817
             indoc! {"
                 <old_text></old_text>
                 <new_text>jkl</new_text>
