--- conflicted
+++ resolved
@@ -433,20 +433,6 @@
     sql!(
         ALTER TABLE workspaces ADD COLUMN window_id INTEGER DEFAULT NULL;
     ),
-<<<<<<< HEAD
-    sql!(CREATE TABLE breakpoints (
-               workspace_id INTEGER NOT NULL,
-               worktree_path BLOB NOT NULL,
-               relative_path BLOB NOT NULL,
-               breakpoint_location INTEGER NOT NULL,
-               kind INTEGER NOT NULL,
-               log_message TEXT,
-               FOREIGN KEY(workspace_id) REFERENCES workspaces(workspace_id)
-               ON DELETE CASCADE
-               ON UPDATE CASCADE
-           ) STRICT;
-       ),
-=======
     sql!(
         ALTER TABLE panes ADD COLUMN pinned_count INTEGER DEFAULT 0;
     ),
@@ -460,18 +446,18 @@
         );
         ALTER TABLE workspaces ADD COLUMN ssh_project_id INTEGER REFERENCES ssh_projects(id) ON DELETE CASCADE;
     ),
-    sql!(
-        CREATE TABLE breakpoints (
-            workspace_id INTEGER NOT NULL,
-            worktree_path BLOB NOT NULL,
-            relative_path BLOB NOT NULL,
-            breakpoint_location INTEGER NOT NULL,
-            FOREIGN KEY(workspace_id) REFERENCES workspaces(workspace_id)
-            ON DELETE CASCADE
-            ON UPDATE CASCADE
-        ) STRICT;
-    ),
->>>>>>> 8b96ac81
+    sql!(CREATE TABLE breakpoints (
+               workspace_id INTEGER NOT NULL,
+               worktree_path BLOB NOT NULL,
+               relative_path BLOB NOT NULL,
+               breakpoint_location INTEGER NOT NULL,
+               kind INTEGER NOT NULL,
+               log_message TEXT,
+               FOREIGN KEY(workspace_id) REFERENCES workspaces(workspace_id)
+               ON DELETE CASCADE
+               ON UPDATE CASCADE
+           ) STRICT;
+       ),
     ];
 }
 
