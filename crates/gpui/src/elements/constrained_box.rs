--- conflicted
+++ resolved
@@ -5,11 +5,7 @@
 
 use crate::{
     geometry::{rect::RectF, vector::Vector2F},
-<<<<<<< HEAD
-    json, AnyElement, Element, LayoutContext, PaintContext, SizeConstraint, ViewContext,
-=======
     json, AnyElement, Element, SizeConstraint, ViewContext,
->>>>>>> c3a3543e
 };
 
 pub struct ConstrainedBox<V> {
