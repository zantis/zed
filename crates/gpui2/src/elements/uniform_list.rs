use crate::{
<<<<<<< HEAD
    point, px, size, AnyElement, AvailableSpace, Bounds, Element, ElementId, InteractiveElement,
    InteractiveElementState, Interactivity, IntoElement, LayoutId, Pixels, Point, Render, Size,
    StyleRefinement, Styled, View, ViewContext, WindowContext,
=======
    point, px, size, AnyElement, AvailableSpace, BorrowWindow, Bounds, ContentMask, Element,
    ElementId, InteractiveElement, InteractiveElementState, Interactivity, LayoutId, Pixels, Point,
    Render, RenderOnce, Size, StyleRefinement, Styled, View, ViewContext, WindowContext,
>>>>>>> f33c0e80
};
use smallvec::SmallVec;
use std::{cell::RefCell, cmp, ops::Range, rc::Rc};
use taffy::style::Overflow;

/// uniform_list provides lazy rendering for a set of items that are of uniform height.
/// When rendered into a container with overflow-y: hidden and a fixed (or max) height,
/// uniform_list will only render the visibile subset of items.
pub fn uniform_list<I, R, V>(
    view: View<V>,
    id: I,
    item_count: usize,
    f: impl 'static + Fn(&mut V, Range<usize>, &mut ViewContext<V>) -> Vec<R>,
) -> UniformList
where
    I: Into<ElementId>,
    R: IntoElement,
    V: Render,
{
    let id = id.into();
    let mut base_style = StyleRefinement::default();
    base_style.overflow.y = Some(Overflow::Scroll);

    let render_range = move |range, cx: &mut WindowContext| {
        view.update(cx, |this, cx| {
            f(this, range, cx)
                .into_iter()
                .map(|component| component.into_any_element())
                .collect()
        })
    };

    UniformList {
        id: id.clone(),
        item_count,
        item_to_measure_index: 0,
        render_items: Box::new(render_range),
        interactivity: Interactivity {
            element_id: Some(id.into()),
            base_style,
            ..Default::default()
        },
        scroll_handle: None,
    }
}

pub struct UniformList {
    id: ElementId,
    item_count: usize,
    item_to_measure_index: usize,
    render_items:
        Box<dyn for<'a> Fn(Range<usize>, &'a mut WindowContext) -> SmallVec<[AnyElement; 64]>>,
    interactivity: Interactivity,
    scroll_handle: Option<UniformListScrollHandle>,
}

#[derive(Clone, Default)]
pub struct UniformListScrollHandle(Rc<RefCell<Option<ScrollHandleState>>>);

#[derive(Clone, Debug)]
struct ScrollHandleState {
    item_height: Pixels,
    list_height: Pixels,
    scroll_offset: Rc<RefCell<Point<Pixels>>>,
}

impl UniformListScrollHandle {
    pub fn new() -> Self {
        Self(Rc::new(RefCell::new(None)))
    }

    pub fn scroll_to_item(&self, ix: usize) {
        if let Some(state) = &*self.0.borrow() {
            let mut scroll_offset = state.scroll_offset.borrow_mut();
            let item_top = state.item_height * ix;
            let item_bottom = item_top + state.item_height;
            let scroll_top = -scroll_offset.y;
            if item_top < scroll_top {
                scroll_offset.y = -item_top;
            } else if item_bottom > scroll_top + state.list_height {
                scroll_offset.y = -(item_bottom - state.list_height);
            }
        }
    }
}

impl Styled for UniformList {
    fn style(&mut self) -> &mut StyleRefinement {
        &mut self.interactivity.base_style
    }
}

#[derive(Default)]
pub struct UniformListState {
    interactive: InteractiveElementState,
    item_size: Size<Pixels>,
}

impl Element for UniformList {
    type State = UniformListState;

    fn layout(
        &mut self,
        state: Option<Self::State>,
        cx: &mut WindowContext,
    ) -> (LayoutId, Self::State) {
        let max_items = self.item_count;
        let rem_size = cx.rem_size();
        let item_size = state
            .as_ref()
            .map(|s| s.item_size)
            .unwrap_or_else(|| self.measure_item(None, cx));

        let (layout_id, interactive) =
            self.interactivity
                .layout(state.map(|s| s.interactive), cx, |style, cx| {
                    cx.request_measured_layout(
                        style,
                        rem_size,
                        move |known_dimensions: Size<Option<Pixels>>,
                              available_space: Size<AvailableSpace>| {
                            let desired_height = item_size.height * max_items;
                            let width =
                                known_dimensions
                                    .width
                                    .unwrap_or(match available_space.width {
                                        AvailableSpace::Definite(x) => x,
                                        AvailableSpace::MinContent | AvailableSpace::MaxContent => {
                                            item_size.width
                                        }
                                    });
                            let height = match available_space.height {
                                AvailableSpace::Definite(x) => desired_height.min(x),
                                AvailableSpace::MinContent | AvailableSpace::MaxContent => {
                                    desired_height
                                }
                            };
                            size(width, height)
                        },
                    )
                });

        let element_state = UniformListState {
            interactive,
            item_size,
        };

        (layout_id, element_state)
    }

    fn paint(
        self,
        bounds: Bounds<crate::Pixels>,
        element_state: &mut Self::State,
        cx: &mut WindowContext,
    ) {
        let style =
            self.interactivity
                .compute_style(Some(bounds), &mut element_state.interactive, cx);
        let border = style.border_widths.to_pixels(cx.rem_size());
        let padding = style.padding.to_pixels(bounds.size.into(), cx.rem_size());

        let padded_bounds = Bounds::from_corners(
            bounds.origin + point(border.left + padding.left, border.top + padding.top),
            bounds.lower_right()
                - point(border.right + padding.right, border.bottom + padding.bottom),
        );

        let item_size = element_state.item_size;
        let content_size = Size {
            width: padded_bounds.size.width,
            height: item_size.height * self.item_count,
        };

        let shared_scroll_offset = element_state
            .interactive
            .scroll_offset
            .get_or_insert_with(Rc::default)
            .clone();

        let item_height = self.measure_item(Some(padded_bounds.size.width), cx).height;

        self.interactivity.paint(
            bounds,
            content_size,
            &mut element_state.interactive,
            cx,
            |style, scroll_offset, cx| {
                let border = style.border_widths.to_pixels(cx.rem_size());
                let padding = style.padding.to_pixels(bounds.size.into(), cx.rem_size());

                let padded_bounds = Bounds::from_corners(
                    bounds.origin + point(border.left + padding.left, border.top + padding.top),
                    bounds.lower_right()
                        - point(border.right + padding.right, border.bottom + padding.bottom),
                );

                cx.with_z_index(style.z_index.unwrap_or(0), |cx| {
                    style.paint(bounds, cx);

                    if self.item_count > 0 {
                        if let Some(scroll_handle) = self.scroll_handle.clone() {
                            scroll_handle.0.borrow_mut().replace(ScrollHandleState {
                                item_height,
                                list_height: padded_bounds.size.height,
                                scroll_offset: shared_scroll_offset,
                            });
                        }

                        let first_visible_element_ix =
                            (-scroll_offset.y / item_height).floor() as usize;
                        let last_visible_element_ix =
                            ((-scroll_offset.y + padded_bounds.size.height) / item_height).ceil()
                                as usize;
                        let visible_range = first_visible_element_ix
                            ..cmp::min(last_visible_element_ix, self.item_count);

                        let items = (self.render_items)(visible_range.clone(), cx);
                        cx.with_z_index(1, |cx| {
                            let content_mask = ContentMask {
                                bounds: padded_bounds,
                            };
                            cx.with_content_mask(Some(content_mask), |cx| {
                                for (item, ix) in items.into_iter().zip(visible_range) {
                                    let item_origin = padded_bounds.origin
                                        + point(px(0.), item_height * ix + scroll_offset.y);
                                    let available_space = size(
                                        AvailableSpace::Definite(padded_bounds.size.width),
                                        AvailableSpace::Definite(item_height),
                                    );
                                    item.draw(item_origin, available_space, cx);
                                }
                            });
                        });
                    }
                })
            },
        );
    }
}

impl IntoElement for UniformList {
    type Element = Self;

    fn element_id(&self) -> Option<crate::ElementId> {
        Some(self.id.clone())
    }

    fn into_element(self) -> Self::Element {
        self
    }
}

impl UniformList {
    pub fn with_width_from_item(mut self, item_index: Option<usize>) -> Self {
        self.item_to_measure_index = item_index.unwrap_or(0);
        self
    }

    fn measure_item(&self, list_width: Option<Pixels>, cx: &mut WindowContext) -> Size<Pixels> {
        if self.item_count == 0 {
            return Size::default();
        }

        let item_ix = cmp::min(self.item_to_measure_index, self.item_count - 1);
        let mut items = (self.render_items)(item_ix..item_ix + 1, cx);
        let mut item_to_measure = items.pop().unwrap();
        let available_space = size(
            list_width.map_or(AvailableSpace::MinContent, |width| {
                AvailableSpace::Definite(width)
            }),
            AvailableSpace::MinContent,
        );
        item_to_measure.measure(available_space, cx)
    }

    pub fn track_scroll(mut self, handle: UniformListScrollHandle) -> Self {
        self.scroll_handle = Some(handle);
        self
    }
}

impl InteractiveElement for UniformList {
    fn interactivity(&mut self) -> &mut crate::Interactivity {
        &mut self.interactivity
    }
}<|MERGE_RESOLUTION|>--- conflicted
+++ resolved
@@ -1,13 +1,7 @@
 use crate::{
-<<<<<<< HEAD
-    point, px, size, AnyElement, AvailableSpace, Bounds, Element, ElementId, InteractiveElement,
-    InteractiveElementState, Interactivity, IntoElement, LayoutId, Pixels, Point, Render, Size,
-    StyleRefinement, Styled, View, ViewContext, WindowContext,
-=======
     point, px, size, AnyElement, AvailableSpace, BorrowWindow, Bounds, ContentMask, Element,
-    ElementId, InteractiveElement, InteractiveElementState, Interactivity, LayoutId, Pixels, Point,
-    Render, RenderOnce, Size, StyleRefinement, Styled, View, ViewContext, WindowContext,
->>>>>>> f33c0e80
+    ElementId, InteractiveElement, InteractiveElementState, Interactivity, IntoElement, LayoutId,
+    Pixels, Point, Render, Size, StyleRefinement, Styled, View, ViewContext, WindowContext,
 };
 use smallvec::SmallVec;
 use std::{cell::RefCell, cmp, ops::Range, rc::Rc};
