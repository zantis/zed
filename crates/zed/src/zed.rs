mod app_menus;
pub mod inline_completion_registry;
#[cfg(any(target_os = "linux", target_os = "freebsd"))]
pub(crate) mod linux_prompts;
#[cfg(target_os = "macos")]
pub(crate) mod mac_only_instance;
mod open_listener;
mod quick_action_bar;
#[cfg(target_os = "windows")]
pub(crate) mod windows_only_instance;

use anyhow::Context as _;
pub use app_menus::*;
use assets::Assets;
use assistant::PromptBuilder;
use breadcrumbs::Breadcrumbs;
use client::{zed_urls, ZED_URL_SCHEME};
use collections::VecDeque;
use command_palette_hooks::CommandPaletteFilter;
use debugger_ui::debugger_panel::DebugPanel;
use editor::ProposedChangesEditorToolbar;
use editor::{scroll::Autoscroll, Editor, MultiBuffer};
use feature_flags::FeatureFlagAppExt;
use futures::{channel::mpsc, select_biased, StreamExt};
use gpui::{
    actions, point, px, AppContext, AsyncAppContext, Context, FocusableView, MenuItem,
    PathPromptOptions, PromptLevel, ReadGlobal, Task, TitlebarOptions, View, ViewContext,
    VisualContext, WindowKind, WindowOptions,
};
pub use open_listener::*;
use outline_panel::OutlinePanel;
use paths::{
    local_debug_file_relative_path, local_settings_file_relative_path,
    local_tasks_file_relative_path,
};
use project::{DirectoryLister, ProjectItem};
use project_panel::ProjectPanel;
use quick_action_bar::QuickActionBar;
use recent_projects::open_ssh_project;
use release_channel::{AppCommitSha, ReleaseChannel};
use rope::Rope;
use search::project_search::ProjectSearchBar;
use settings::{
    initial_debug_tasks_content, initial_project_settings_content, initial_tasks_content,
    KeymapFile, Settings, SettingsStore, DEFAULT_KEYMAP_PATH,
};
use std::any::TypeId;
use std::path::PathBuf;
use std::{borrow::Cow, ops::Deref, path::Path, sync::Arc};
use terminal_view::terminal_panel::{self, TerminalPanel};
use theme::ActiveTheme;
use util::{asset_str, ResultExt};
use uuid::Uuid;
use vim_mode_setting::VimModeSetting;
use welcome::{BaseKeymap, MultibufferHint};
use workspace::notifications::NotificationId;
use workspace::CloseIntent;
use workspace::{
    create_and_open_local_file, notifications::simple_message_notification::MessageNotification,
    open_new, AppState, NewFile, NewWindow, OpenLog, Toast, Workspace, WorkspaceSettings,
};
use workspace::{notifications::DetachAndPromptErr, Pane};
use zed_actions::{
    OpenAccountSettings, OpenBrowser, OpenServerSettings, OpenSettings, OpenZedUrl, Quit,
};

actions!(
    zed,
    [
        DebugElements,
        Hide,
        HideOthers,
        Minimize,
        OpenDefaultSettings,
        OpenProjectSettings,
        OpenProjectTasks,
        OpenProjectDebugTasks,
        OpenTasks,
        OpenDebugTasks,
        ResetDatabase,
        ShowAll,
        ToggleFullScreen,
        Zoom,
        TestPanic,
    ]
);

pub fn init(cx: &mut AppContext) {
    #[cfg(target_os = "macos")]
    cx.on_action(|_: &Hide, cx| cx.hide());
    #[cfg(target_os = "macos")]
    cx.on_action(|_: &HideOthers, cx| cx.hide_other_apps());
    #[cfg(target_os = "macos")]
    cx.on_action(|_: &ShowAll, cx| cx.unhide_other_apps());
    cx.on_action(quit);

    if ReleaseChannel::global(cx) == ReleaseChannel::Dev {
        cx.on_action(test_panic);
    }
}

pub fn build_window_options(display_uuid: Option<Uuid>, cx: &mut AppContext) -> WindowOptions {
    let display = display_uuid.and_then(|uuid| {
        cx.displays()
            .into_iter()
            .find(|display| display.uuid().ok() == Some(uuid))
    });
    let app_id = ReleaseChannel::global(cx).app_id();
    let window_decorations = match std::env::var("ZED_WINDOW_DECORATIONS") {
        Ok(val) if val == "server" => gpui::WindowDecorations::Server,
        Ok(val) if val == "client" => gpui::WindowDecorations::Client,
        _ => gpui::WindowDecorations::Client,
    };

    WindowOptions {
        titlebar: Some(TitlebarOptions {
            title: None,
            appears_transparent: true,
            traffic_light_position: Some(point(px(9.0), px(9.0))),
        }),
        window_bounds: None,
        focus: false,
        show: false,
        kind: WindowKind::Normal,
        is_movable: true,
        display_id: display.map(|display| display.id()),
        window_background: cx.theme().window_background_appearance(),
        app_id: Some(app_id.to_owned()),
        window_decorations: Some(window_decorations),
        window_min_size: Some(gpui::Size {
            width: px(360.0),
            height: px(240.0),
        }),
    }
}

pub fn initialize_workspace(
    app_state: Arc<AppState>,
    prompt_builder: Arc<PromptBuilder>,
    cx: &mut AppContext,
) {
    cx.observe_new_views(move |workspace: &mut Workspace, cx| {
        let workspace_handle = cx.view().clone();
        let center_pane = workspace.active_pane().clone();
        initialize_pane(workspace, &center_pane, cx);
        cx.subscribe(&workspace_handle, {
            move |workspace, _, event, cx| match event {
                workspace::Event::PaneAdded(pane) => {
                    initialize_pane(workspace, pane, cx);
                }
                workspace::Event::OpenBundledFile {
                    text,
                    title,
                    language,
                } => open_bundled_file(workspace, text.clone(), title, language, cx),
                _ => {}
            }
        })
        .detach();

        #[cfg(any(target_os = "linux", target_os = "freebsd"))]
        initialize_linux_file_watcher(cx);

        if let Some(specs) = cx.gpu_specs() {
            log::info!("Using GPU: {:?}", specs);
            show_software_emulation_warning_if_needed(specs, cx);
        }

        let inline_completion_button = cx.new_view(|cx| {
            inline_completion_button::InlineCompletionButton::new(
                workspace.weak_handle(),
                app_state.fs.clone(),
                cx,
            )
        });

        let diagnostic_summary =
            cx.new_view(|cx| diagnostics::items::DiagnosticIndicator::new(workspace, cx));
        let activity_indicator =
            activity_indicator::ActivityIndicator::new(workspace, app_state.languages.clone(), cx);
        let active_buffer_language =
            cx.new_view(|_| language_selector::ActiveBufferLanguage::new(workspace));
        let active_toolchain_language =
            cx.new_view(|cx| toolchain_selector::ActiveToolchain::new(workspace, cx));
        let vim_mode_indicator = cx.new_view(vim::ModeIndicator::new);
        let cursor_position =
            cx.new_view(|_| go_to_line::cursor_position::CursorPosition::new(workspace));
        workspace.status_bar().update(cx, |status_bar, cx| {
            status_bar.add_left_item(diagnostic_summary, cx);
            status_bar.add_left_item(activity_indicator, cx);
            status_bar.add_right_item(inline_completion_button, cx);
            status_bar.add_right_item(active_buffer_language, cx);
            status_bar.add_right_item(active_toolchain_language, cx);
            status_bar.add_right_item(vim_mode_indicator, cx);
            status_bar.add_right_item(cursor_position, cx);
        });

        auto_update_ui::notify_of_any_new_update(cx);

        let handle = cx.view().downgrade();
        cx.on_window_should_close(move |cx| {
            handle
                .update(cx, |workspace, cx| {
                    // We'll handle closing asynchronously
                    workspace.close_window(&Default::default(), cx);
                    false
                })
                .unwrap_or(true)
        });

<<<<<<< HEAD
        let release_channel = ReleaseChannel::global(cx);
        let assistant2_feature_flag = cx.wait_for_flag::<feature_flags::Assistant2FeatureFlag>();

        let prompt_builder = prompt_builder.clone();
        cx.spawn(|workspace_handle, mut cx| async move {
            let project_panel = ProjectPanel::load(workspace_handle.clone(), cx.clone());
            let outline_panel = OutlinePanel::load(workspace_handle.clone(), cx.clone());
            let terminal_panel = TerminalPanel::load(workspace_handle.clone(), cx.clone());
            let channels_panel =
                collab_ui::collab_panel::CollabPanel::load(workspace_handle.clone(), cx.clone());
            let chat_panel =
                collab_ui::chat_panel::ChatPanel::load(workspace_handle.clone(), cx.clone());
            let notification_panel = collab_ui::notification_panel::NotificationPanel::load(
                workspace_handle.clone(),
                cx.clone(),
            );
            let debug_panel = DebugPanel::load(workspace_handle.clone(), cx.clone());

            let (
                project_panel,
                outline_panel,
                terminal_panel,
                channels_panel,
                chat_panel,
                notification_panel,
                debug_panel,
            ) = futures::try_join!(
                project_panel,
                outline_panel,
                terminal_panel,
                channels_panel,
                chat_panel,
                notification_panel,
                debug_panel
            )?;

            workspace_handle.update(&mut cx, |workspace, cx| {
                workspace.add_panel(project_panel, cx);
                workspace.add_panel(outline_panel, cx);
                workspace.add_panel(terminal_panel, cx);
                workspace.add_panel(channels_panel, cx);
                workspace.add_panel(chat_panel, cx);
                workspace.add_panel(notification_panel, cx);
                workspace.add_panel(debug_panel, cx);
            })?;
            let is_assistant2_enabled =
                if cfg!(test) || release_channel != ReleaseChannel::Dev {
                    false
                } else {
                    assistant2_feature_flag.await
                }
            ;

            let (assistant_panel, assistant2_panel) = if is_assistant2_enabled {
                let assistant2_panel =
                    assistant2::AssistantPanel::load(workspace_handle.clone(), cx.clone()).await?;

                (None, Some(assistant2_panel))
            } else {
                let assistant_panel =
                    assistant::AssistantPanel::load(workspace_handle.clone(), prompt_builder, cx.clone()).await?;

                (Some(assistant_panel), None)
            };
            workspace_handle.update(&mut cx, |workspace, cx| {
                if let Some(assistant_panel) = assistant_panel {
                    workspace.add_panel(assistant_panel, cx);
                }

                if let Some(assistant2_panel) = assistant2_panel {
                    workspace.add_panel(assistant2_panel, cx);
                }
            })
        })
        .detach();

        workspace
            .register_action(about)
            .register_action(|_, _: &Minimize, cx| {
                cx.minimize_window();
            })
            .register_action(|_, _: &Zoom, cx| {
                cx.zoom_window();
            })
            .register_action(|_, _: &ToggleFullScreen, cx| {
                cx.toggle_fullscreen();
            })
            .register_action(|_, action: &OpenZedUrl, cx| {
                OpenListener::global(cx).open_urls(vec![action.url.clone()])
            })
            .register_action(|_, action: &OpenBrowser, cx| cx.open_url(&action.url))
            .register_action(move |_, _: &zed_actions::IncreaseBufferFontSize, cx| {
                theme::adjust_buffer_font_size(cx, |size| *size += px(1.0))
            })
            .register_action(|workspace, _: &workspace::Open, cx| {
                    workspace.client()
                        .telemetry()
                        .report_app_event("open project".to_string());
                    let paths = workspace.prompt_for_open_path(
                        PathPromptOptions {
                            files: true,
                            directories: true,
                            multiple: true,
                        },
                        DirectoryLister::Project(workspace.project().clone()),
                        cx,
                    );

                    cx.spawn(|this, mut cx| async move {
                        let Some(paths) = paths.await.log_err().flatten() else {
                            return;
                        };

                        if let Some(task) = this
                            .update(&mut cx, |this, cx| {
                                if this.project().read(cx).is_local() {
                                    this.open_workspace_for_paths(false, paths, cx)
                                } else {
                                    open_new_ssh_project_from_project(this, paths, cx)
                                }
                            })
                            .log_err()
                        {
                            task.await.log_err();
                        }
                    })
                    .detach()
            })
            .register_action(move |_, _: &zed_actions::DecreaseBufferFontSize, cx| {
                theme::adjust_buffer_font_size(cx, |size| *size -= px(1.0))
            })
            .register_action(move |_, _: &zed_actions::ResetBufferFontSize, cx| {
                theme::reset_buffer_font_size(cx)
            })
            .register_action(move |_, _: &zed_actions::IncreaseUiFontSize, cx| {
                theme::adjust_ui_font_size(cx, |size| *size += px(1.0))
            })
            .register_action(move |_, _: &zed_actions::DecreaseUiFontSize, cx| {
                theme::adjust_ui_font_size(cx, |size| *size -= px(1.0))
            })
            .register_action(move |_, _: &zed_actions::ResetUiFontSize, cx| {
                theme::reset_ui_font_size(cx)
            })
            .register_action(move |_, _: &zed_actions::IncreaseBufferFontSize, cx| {
                theme::adjust_buffer_font_size(cx, |size| *size += px(1.0))
            })
            .register_action(move |_, _: &zed_actions::DecreaseBufferFontSize, cx| {
                theme::adjust_buffer_font_size(cx, |size| *size -= px(1.0))
            })
            .register_action(move |_, _: &zed_actions::ResetBufferFontSize, cx| {
                theme::reset_buffer_font_size(cx)
            })
            .register_action(|_, _: &install_cli::Install, cx| {
                cx.spawn(|workspace, mut cx| async move {
                    if cfg!(any(target_os = "linux", target_os = "freebsd")) {
                        let prompt = cx.prompt(
                            PromptLevel::Warning,
                            "CLI should already be installed",
                            Some("If you installed Zed from our official release add ~/.local/bin to your PATH.\n\nIf you installed Zed from a different source like your package manager, then you may need to create an alias/symlink manually.\n\nDepending on your package manager, the CLI might be named zeditor, zedit, zed-editor or something else."),
                            &["Ok"],
                        );
                        cx.background_executor().spawn(prompt).detach();
                        return Ok(());
                    }
                    let path = install_cli::install_cli(cx.deref())
                        .await
                        .context("error creating CLI symlink")?;

                    workspace.update(&mut cx, |workspace, cx| {
                        struct InstalledZedCli;

                        workspace.show_toast(
                            Toast::new(
                                NotificationId::unique::<InstalledZedCli>(),
                                format!(
                                    "Installed `zed` to {}. You can launch {} from your terminal.",
                                    path.to_string_lossy(),
                                    ReleaseChannel::global(cx).display_name()
                                ),
                            ),
                            cx,
                        )
                    })?;
                    register_zed_scheme(&cx).await.log_err();
                    Ok(())
                })
                .detach_and_prompt_err("Error installing zed cli", cx, |_, _| None);
            })
            .register_action(|_, _: &install_cli::RegisterZedScheme, cx| {
                cx.spawn(|workspace, mut cx| async move {
                    register_zed_scheme(&cx).await?;
                    workspace.update(&mut cx, |workspace, cx| {
                        struct RegisterZedScheme;

                        workspace.show_toast(
                            Toast::new(
                                NotificationId::unique::<RegisterZedScheme>(),
                                format!(
                                    "zed:// links will now open in {}.",
                                    ReleaseChannel::global(cx).display_name()
                                ),
                            ),
                            cx,
                        )
                    })?;
                    Ok(())
                })
                .detach_and_prompt_err(
                    "Error registering zed:// scheme",
                    cx,
                    |_, _| None,
                );
            })
            .register_action(|workspace, _: &OpenLog, cx| {
                open_log_file(workspace, cx);
            })
            .register_action(|workspace, _: &zed_actions::OpenLicenses, cx| {
                open_bundled_file(
                    workspace,
                    asset_str::<Assets>("licenses.md"),
                    "Open Source License Attribution",
                    "Markdown",
                    cx,
                );
            })
            .register_action(
                move |workspace: &mut Workspace,
                      _: &zed_actions::OpenTelemetryLog,
                      cx: &mut ViewContext<Workspace>| {
                    open_telemetry_log_file(workspace, cx);
                },
            )
            .register_action(
                move |_: &mut Workspace,
                      _: &zed_actions::OpenKeymap,
                      cx: &mut ViewContext<Workspace>| {
                    open_settings_file(paths::keymap_file(), || settings::initial_keymap_content().as_ref().into(), cx);
                },
            )
            .register_action(
                move |_: &mut Workspace, _: &OpenSettings, cx: &mut ViewContext<Workspace>| {
                    open_settings_file(
                        paths::settings_file(),
                        || settings::initial_user_settings_content().as_ref().into(),
                        cx,
                    );
                },
            )
            .register_action(
                |_: &mut Workspace, _: &OpenAccountSettings, cx: &mut ViewContext<Workspace>| {
                    cx.open_url(&zed_urls::account_url(cx));
                },
            )
            .register_action(
                move |_: &mut Workspace, _: &OpenTasks, cx: &mut ViewContext<Workspace>| {
                    open_settings_file(
                        paths::tasks_file(),
                        || settings::initial_tasks_content().as_ref().into(),
                        cx,
                    );
                },
            )
            .register_action(
                move |_: &mut Workspace, _: &OpenDebugTasks, cx: &mut ViewContext<Workspace>| {
                    open_settings_file(
                        paths::debug_tasks_file(),
                        || settings::initial_debug_tasks_content().as_ref().into(),
                        cx,
                    );
                },
            )
            .register_action(open_project_settings_file)
            .register_action(open_project_tasks_file)
            .register_action(open_project_debug_tasks_file)
            .register_action(
                move |workspace: &mut Workspace,
                      _: &zed_actions::OpenDefaultKeymap,
                      cx: &mut ViewContext<Workspace>| {
                    open_bundled_file(
                        workspace,
                        settings::default_keymap(),
                        "Default Key Bindings",
                        "JSON",
                        cx,
                    );
                },
            )
            .register_action(
                move |workspace: &mut Workspace,
                      _: &OpenDefaultSettings,
                      cx: &mut ViewContext<Workspace>| {
                    open_bundled_file(
                        workspace,
                        settings::default_settings(),
                        "Default Settings",
                        "JSON",
                        cx,
                    );
                },
            )
            .register_action(
                |workspace: &mut Workspace,
                 _: &project_panel::ToggleFocus,
                 cx: &mut ViewContext<Workspace>| {
                    workspace.toggle_panel_focus::<ProjectPanel>(cx);
                },
            )
            .register_action(
                |workspace: &mut Workspace,
                 _: &outline_panel::ToggleFocus,
                 cx: &mut ViewContext<Workspace>| {
                    workspace.toggle_panel_focus::<OutlinePanel>(cx);
                },
            )
            .register_action(
                |workspace: &mut Workspace,
                 _: &collab_ui::collab_panel::ToggleFocus,
                 cx: &mut ViewContext<Workspace>| {
                    workspace.toggle_panel_focus::<collab_ui::collab_panel::CollabPanel>(cx);
                },
            )
            .register_action(
                |workspace: &mut Workspace,
                 _: &collab_ui::chat_panel::ToggleFocus,
                 cx: &mut ViewContext<Workspace>| {
                    workspace.toggle_panel_focus::<collab_ui::chat_panel::ChatPanel>(cx);
                },
            )
            .register_action(
                |workspace: &mut Workspace,
                 _: &collab_ui::notification_panel::ToggleFocus,
                 cx: &mut ViewContext<Workspace>| {
                    workspace
                        .toggle_panel_focus::<collab_ui::notification_panel::NotificationPanel>(cx);
                },
            )
            .register_action(
                |workspace: &mut Workspace,
                 _: &terminal_panel::ToggleFocus,
                 cx: &mut ViewContext<Workspace>| {
                    workspace.toggle_panel_focus::<TerminalPanel>(cx);
                },
            )
            .register_action({
                let app_state = Arc::downgrade(&app_state);
                move |_, _: &NewWindow, cx| {
                    if let Some(app_state) = app_state.upgrade() {
                        open_new(Default::default(), app_state, cx, |workspace, cx| {
                            Editor::new_file(workspace, &Default::default(), cx)
                        })
                        .detach();
                    }
                }
            })
            .register_action({
                let app_state = Arc::downgrade(&app_state);
                move |_, _: &NewFile, cx| {
                    if let Some(app_state) = app_state.upgrade() {
                        open_new(Default::default(), app_state, cx, |workspace, cx| {
                            Editor::new_file(workspace, &Default::default(), cx)
                        })
                        .detach();
                    }
                }
            });
        if workspace.project().read(cx).is_via_ssh() {
            workspace.register_action({
                move |workspace, _: &OpenServerSettings, cx| {
                    let open_server_settings = workspace.project().update(cx, |project, cx| {
                        project.open_server_settings(cx)
                    });

                    cx.spawn(|workspace, mut cx| async move {
                        let buffer = open_server_settings.await?;

                        workspace.update(&mut cx, |workspace, cx| {
                            workspace.open_path(buffer.read(cx).project_path(cx).expect("Settings file must have a location"), None, true, cx)
                        })?.await?;

                        anyhow::Ok(())
                    }).detach_and_log_err(cx);
                }
            });
        }
=======
        initialize_panels(prompt_builder.clone(), cx);
        register_actions(app_state.clone(), workspace, cx);
>>>>>>> e8c92837

        workspace.focus_handle(cx).focus(cx);
    })
    .detach();

    feature_gate_zed_pro_actions(cx);
}

fn feature_gate_zed_pro_actions(cx: &mut AppContext) {
    let zed_pro_actions = [TypeId::of::<OpenAccountSettings>()];

    CommandPaletteFilter::update_global(cx, |filter, _cx| {
        filter.hide_action_types(&zed_pro_actions);
    });

    cx.observe_flag::<feature_flags::ZedPro, _>({
        move |is_enabled, cx| {
            CommandPaletteFilter::update_global(cx, |filter, _cx| {
                if is_enabled {
                    filter.show_action_types(zed_pro_actions.iter());
                } else {
                    filter.hide_action_types(&zed_pro_actions);
                }
            });
        }
    })
    .detach();
}

#[cfg(any(target_os = "linux", target_os = "freebsd"))]
fn initialize_linux_file_watcher(cx: &mut ViewContext<Workspace>) {
    if let Err(e) = fs::linux_watcher::global(|_| {}) {
        let message = format!(
            db::indoc! {r#"
            inotify_init returned {}

            This may be due to system-wide limits on inotify instances. For troubleshooting see: https://zed.dev/docs/linux
            "#},
            e
        );
        let prompt = cx.prompt(
            PromptLevel::Critical,
            "Could not start inotify",
            Some(&message),
            &["Troubleshoot and Quit"],
        );
        cx.spawn(|_, mut cx| async move {
            if prompt.await == Ok(0) {
                cx.update(|cx| {
                    cx.open_url("https://zed.dev/docs/linux#could-not-start-inotify");
                    cx.quit();
                })
                .ok();
            }
        })
        .detach()
    }
}

fn show_software_emulation_warning_if_needed(
    specs: gpui::GpuSpecs,
    cx: &mut ViewContext<Workspace>,
) {
    if specs.is_software_emulated && std::env::var("ZED_ALLOW_EMULATED_GPU").is_err() {
        let message = format!(
            db::indoc! {r#"
            Zed uses Vulkan for rendering and requires a compatible GPU.

            Currently you are using a software emulated GPU ({}) which
            will result in awful performance.

            For troubleshooting see: https://zed.dev/docs/linux
            Set ZED_ALLOW_EMULATED_GPU=1 env var to permanently override.
            "#},
            specs.device_name
        );
        let prompt = cx.prompt(
            PromptLevel::Critical,
            "Unsupported GPU",
            Some(&message),
            &["Skip", "Troubleshoot and Quit"],
        );
        cx.spawn(|_, mut cx| async move {
            if prompt.await == Ok(1) {
                cx.update(|cx| {
                    cx.open_url("https://zed.dev/docs/linux#zed-fails-to-open-windows");
                    cx.quit();
                })
                .ok();
            }
        })
        .detach()
    }
}

fn initialize_panels(prompt_builder: Arc<PromptBuilder>, cx: &mut ViewContext<Workspace>) {
    let release_channel = ReleaseChannel::global(cx);
    let assistant2_feature_flag = cx.wait_for_flag::<feature_flags::Assistant2FeatureFlag>();
    let git_ui_feature_flag = cx.wait_for_flag::<feature_flags::GitUiFeatureFlag>();

    let prompt_builder = prompt_builder.clone();

    cx.spawn(|workspace_handle, mut cx| async move {
        let project_panel = ProjectPanel::load(workspace_handle.clone(), cx.clone());
        let outline_panel = OutlinePanel::load(workspace_handle.clone(), cx.clone());
        let terminal_panel = TerminalPanel::load(workspace_handle.clone(), cx.clone());
        let channels_panel =
            collab_ui::collab_panel::CollabPanel::load(workspace_handle.clone(), cx.clone());
        let chat_panel =
            collab_ui::chat_panel::ChatPanel::load(workspace_handle.clone(), cx.clone());
        let notification_panel = collab_ui::notification_panel::NotificationPanel::load(
            workspace_handle.clone(),
            cx.clone(),
        );
        let assistant_panel =
            assistant::AssistantPanel::load(workspace_handle.clone(), prompt_builder, cx.clone());

        let (
            project_panel,
            outline_panel,
            terminal_panel,
            channels_panel,
            chat_panel,
            notification_panel,
            assistant_panel,
        ) = futures::try_join!(
            project_panel,
            outline_panel,
            terminal_panel,
            channels_panel,
            chat_panel,
            notification_panel,
            assistant_panel,
        )?;

        workspace_handle.update(&mut cx, |workspace, cx| {
            workspace.add_panel(project_panel, cx);
            workspace.add_panel(outline_panel, cx);
            workspace.add_panel(terminal_panel, cx);
            workspace.add_panel(channels_panel, cx);
            workspace.add_panel(chat_panel, cx);
            workspace.add_panel(notification_panel, cx);
            workspace.add_panel(assistant_panel, cx);
        })?;

        let git_ui_enabled = git_ui_feature_flag.await;
        let git_panel = if git_ui_enabled {
            Some(git_ui::git_panel::GitPanel::load(workspace_handle.clone(), cx.clone()).await?)
        } else {
            None
        };
        workspace_handle.update(&mut cx, |workspace, cx| {
            if let Some(git_panel) = git_panel {
                workspace.add_panel(git_panel, cx);
            }
        })?;

        let is_assistant2_enabled = if cfg!(test) || release_channel != ReleaseChannel::Dev {
            false
        } else {
            assistant2_feature_flag.await
        };
        let assistant2_panel = if is_assistant2_enabled {
            Some(assistant2::AssistantPanel::load(workspace_handle.clone(), cx.clone()).await?)
        } else {
            None
        };
        workspace_handle.update(&mut cx, |workspace, cx| {
            if let Some(assistant2_panel) = assistant2_panel {
                workspace.add_panel(assistant2_panel, cx);
            }

            if is_assistant2_enabled {
                workspace.register_action(assistant2::InlineAssistant::inline_assist);
            } else {
                workspace.register_action(assistant::AssistantPanel::inline_assist);
            }
        })
    })
    .detach();
}

fn register_actions(
    app_state: Arc<AppState>,
    workspace: &mut Workspace,
    cx: &mut ViewContext<Workspace>,
) {
    workspace
        .register_action(about)
        .register_action(|_, _: &Minimize, cx| {
            cx.minimize_window();
        })
        .register_action(|_, _: &Zoom, cx| {
            cx.zoom_window();
        })
        .register_action(|_, _: &ToggleFullScreen, cx| {
            cx.toggle_fullscreen();
        })
        .register_action(|_, action: &OpenZedUrl, cx| {
            OpenListener::global(cx).open_urls(vec![action.url.clone()])
        })
        .register_action(|_, action: &OpenBrowser, cx| cx.open_url(&action.url))
        .register_action(move |_, _: &zed_actions::IncreaseBufferFontSize, cx| {
            theme::adjust_buffer_font_size(cx, |size| *size += px(1.0))
        })
        .register_action(|workspace, _: &workspace::Open, cx| {
            workspace
                .client()
                .telemetry()
                .report_app_event("open project".to_string());
            let paths = workspace.prompt_for_open_path(
                PathPromptOptions {
                    files: true,
                    directories: true,
                    multiple: true,
                },
                DirectoryLister::Project(workspace.project().clone()),
                cx,
            );

            cx.spawn(|this, mut cx| async move {
                let Some(paths) = paths.await.log_err().flatten() else {
                    return;
                };

                if let Some(task) = this
                    .update(&mut cx, |this, cx| {
                        if this.project().read(cx).is_local() {
                            this.open_workspace_for_paths(false, paths, cx)
                        } else {
                            open_new_ssh_project_from_project(this, paths, cx)
                        }
                    })
                    .log_err()
                {
                    task.await.log_err();
                }
            })
            .detach()
        })
        .register_action(move |_, _: &zed_actions::DecreaseBufferFontSize, cx| {
            theme::adjust_buffer_font_size(cx, |size| *size -= px(1.0))
        })
        .register_action(move |_, _: &zed_actions::ResetBufferFontSize, cx| {
            theme::reset_buffer_font_size(cx)
        })
        .register_action(move |_, _: &zed_actions::IncreaseUiFontSize, cx| {
            theme::adjust_ui_font_size(cx, |size| *size += px(1.0))
        })
        .register_action(move |_, _: &zed_actions::DecreaseUiFontSize, cx| {
            theme::adjust_ui_font_size(cx, |size| *size -= px(1.0))
        })
        .register_action(move |_, _: &zed_actions::ResetUiFontSize, cx| {
            theme::reset_ui_font_size(cx)
        })
        .register_action(move |_, _: &zed_actions::IncreaseBufferFontSize, cx| {
            theme::adjust_buffer_font_size(cx, |size| *size += px(1.0))
        })
        .register_action(move |_, _: &zed_actions::DecreaseBufferFontSize, cx| {
            theme::adjust_buffer_font_size(cx, |size| *size -= px(1.0))
        })
        .register_action(move |_, _: &zed_actions::ResetBufferFontSize, cx| {
            theme::reset_buffer_font_size(cx)
        })
        .register_action(install_cli)
        .register_action(|_, _: &install_cli::RegisterZedScheme, cx| {
            cx.spawn(|workspace, mut cx| async move {
                register_zed_scheme(&cx).await?;
                workspace.update(&mut cx, |workspace, cx| {
                    struct RegisterZedScheme;

                    workspace.show_toast(
                        Toast::new(
                            NotificationId::unique::<RegisterZedScheme>(),
                            format!(
                                "zed:// links will now open in {}.",
                                ReleaseChannel::global(cx).display_name()
                            ),
                        ),
                        cx,
                    )
                })?;
                Ok(())
            })
            .detach_and_prompt_err("Error registering zed:// scheme", cx, |_, _| None);
        })
        .register_action(|workspace, _: &OpenLog, cx| {
            open_log_file(workspace, cx);
        })
        .register_action(|workspace, _: &zed_actions::OpenLicenses, cx| {
            open_bundled_file(
                workspace,
                asset_str::<Assets>("licenses.md"),
                "Open Source License Attribution",
                "Markdown",
                cx,
            );
        })
        .register_action(
            move |workspace: &mut Workspace,
                  _: &zed_actions::OpenTelemetryLog,
                  cx: &mut ViewContext<Workspace>| {
                open_telemetry_log_file(workspace, cx);
            },
        )
        .register_action(
            move |_: &mut Workspace,
                  _: &zed_actions::OpenKeymap,
                  cx: &mut ViewContext<Workspace>| {
                open_settings_file(
                    paths::keymap_file(),
                    || settings::initial_keymap_content().as_ref().into(),
                    cx,
                );
            },
        )
        .register_action(
            move |_: &mut Workspace, _: &OpenSettings, cx: &mut ViewContext<Workspace>| {
                open_settings_file(
                    paths::settings_file(),
                    || settings::initial_user_settings_content().as_ref().into(),
                    cx,
                );
            },
        )
        .register_action(
            |_: &mut Workspace, _: &OpenAccountSettings, cx: &mut ViewContext<Workspace>| {
                cx.open_url(&zed_urls::account_url(cx));
            },
        )
        .register_action(
            move |_: &mut Workspace, _: &OpenTasks, cx: &mut ViewContext<Workspace>| {
                open_settings_file(
                    paths::tasks_file(),
                    || settings::initial_tasks_content().as_ref().into(),
                    cx,
                );
            },
        )
        .register_action(open_project_settings_file)
        .register_action(open_project_tasks_file)
        .register_action(
            move |workspace: &mut Workspace,
                  _: &zed_actions::OpenDefaultKeymap,
                  cx: &mut ViewContext<Workspace>| {
                open_bundled_file(
                    workspace,
                    settings::default_keymap(),
                    "Default Key Bindings",
                    "JSON",
                    cx,
                );
            },
        )
        .register_action(
            move |workspace: &mut Workspace,
                  _: &OpenDefaultSettings,
                  cx: &mut ViewContext<Workspace>| {
                open_bundled_file(
                    workspace,
                    settings::default_settings(),
                    "Default Settings",
                    "JSON",
                    cx,
                );
            },
        )
        .register_action(
            |workspace: &mut Workspace,
             _: &project_panel::ToggleFocus,
             cx: &mut ViewContext<Workspace>| {
                workspace.toggle_panel_focus::<ProjectPanel>(cx);
            },
        )
        .register_action(
            |workspace: &mut Workspace,
             _: &outline_panel::ToggleFocus,
             cx: &mut ViewContext<Workspace>| {
                workspace.toggle_panel_focus::<OutlinePanel>(cx);
            },
        )
        .register_action(
            |workspace: &mut Workspace,
             _: &collab_ui::collab_panel::ToggleFocus,
             cx: &mut ViewContext<Workspace>| {
                workspace.toggle_panel_focus::<collab_ui::collab_panel::CollabPanel>(cx);
            },
        )
        .register_action(
            |workspace: &mut Workspace,
             _: &collab_ui::chat_panel::ToggleFocus,
             cx: &mut ViewContext<Workspace>| {
                workspace.toggle_panel_focus::<collab_ui::chat_panel::ChatPanel>(cx);
            },
        )
        .register_action(
            |workspace: &mut Workspace,
             _: &collab_ui::notification_panel::ToggleFocus,
             cx: &mut ViewContext<Workspace>| {
                workspace
                    .toggle_panel_focus::<collab_ui::notification_panel::NotificationPanel>(cx);
            },
        )
        .register_action(
            |workspace: &mut Workspace,
             _: &terminal_panel::ToggleFocus,
             cx: &mut ViewContext<Workspace>| {
                workspace.toggle_panel_focus::<TerminalPanel>(cx);
            },
        )
        .register_action({
            let app_state = Arc::downgrade(&app_state);
            move |_, _: &NewWindow, cx| {
                if let Some(app_state) = app_state.upgrade() {
                    open_new(Default::default(), app_state, cx, |workspace, cx| {
                        Editor::new_file(workspace, &Default::default(), cx)
                    })
                    .detach();
                }
            }
        })
        .register_action({
            let app_state = Arc::downgrade(&app_state);
            move |_, _: &NewFile, cx| {
                if let Some(app_state) = app_state.upgrade() {
                    open_new(Default::default(), app_state, cx, |workspace, cx| {
                        Editor::new_file(workspace, &Default::default(), cx)
                    })
                    .detach();
                }
            }
        });
    if workspace.project().read(cx).is_via_ssh() {
        workspace.register_action({
            move |workspace, _: &OpenServerSettings, cx| {
                let open_server_settings = workspace
                    .project()
                    .update(cx, |project, cx| project.open_server_settings(cx));

                cx.spawn(|workspace, mut cx| async move {
                    let buffer = open_server_settings.await?;

                    workspace
                        .update(&mut cx, |workspace, cx| {
                            workspace.open_path(
                                buffer
                                    .read(cx)
                                    .project_path(cx)
                                    .expect("Settings file must have a location"),
                                None,
                                true,
                                cx,
                            )
                        })?
                        .await?;

                    anyhow::Ok(())
                })
                .detach_and_log_err(cx);
            }
        });
    }
}

fn initialize_pane(workspace: &Workspace, pane: &View<Pane>, cx: &mut ViewContext<Workspace>) {
    pane.update(cx, |pane, cx| {
        pane.toolbar().update(cx, |toolbar, cx| {
            let multibuffer_hint = cx.new_view(|_| MultibufferHint::new());
            toolbar.add_item(multibuffer_hint, cx);
            let breadcrumbs = cx.new_view(|_| Breadcrumbs::new());
            toolbar.add_item(breadcrumbs, cx);
            let buffer_search_bar = cx.new_view(search::BufferSearchBar::new);
            toolbar.add_item(buffer_search_bar.clone(), cx);

            let proposed_change_bar = cx.new_view(|_| ProposedChangesEditorToolbar::new());
            toolbar.add_item(proposed_change_bar, cx);
            let quick_action_bar =
                cx.new_view(|cx| QuickActionBar::new(buffer_search_bar, workspace, cx));
            toolbar.add_item(quick_action_bar, cx);
            let diagnostic_editor_controls = cx.new_view(|_| diagnostics::ToolbarControls::new());
            toolbar.add_item(diagnostic_editor_controls, cx);
            let project_search_bar = cx.new_view(|_| ProjectSearchBar::new());
            toolbar.add_item(project_search_bar, cx);
            let lsp_log_item = cx.new_view(|_| language_tools::LspLogToolbarItemView::new());
            toolbar.add_item(lsp_log_item, cx);
            let dap_log_item = cx.new_view(|_| debugger_tools::DapLogToolbarItemView::new());
            toolbar.add_item(dap_log_item, cx);
            let syntax_tree_item =
                cx.new_view(|_| language_tools::SyntaxTreeToolbarItemView::new());
            toolbar.add_item(syntax_tree_item, cx);
        })
    });
}

fn about(_: &mut Workspace, _: &zed_actions::About, cx: &mut gpui::ViewContext<Workspace>) {
    let release_channel = ReleaseChannel::global(cx).display_name();
    let version = env!("CARGO_PKG_VERSION");
    let message = format!("{release_channel} {version}");
    let detail = AppCommitSha::try_global(cx).map(|sha| sha.0.clone());

    let prompt = cx.prompt(PromptLevel::Info, &message, detail.as_deref(), &["OK"]);
    cx.foreground_executor()
        .spawn(async {
            prompt.await.ok();
        })
        .detach();
}

fn test_panic(_: &TestPanic, _: &mut AppContext) {
    panic!("Ran the TestPanic action")
}

fn install_cli(_: &mut Workspace, _: &install_cli::Install, cx: &mut ViewContext<Workspace>) {
    const LINUX_PROMPT_DETAIL: &str = "If you installed Zed from our official release add ~/.local/bin to your PATH.\n\nIf you installed Zed from a different source like your package manager, then you may need to create an alias/symlink manually.\n\nDepending on your package manager, the CLI might be named zeditor, zedit, zed-editor or something else.";

    cx.spawn(|workspace, mut cx| async move {
        if cfg!(any(target_os = "linux", target_os = "freebsd")) {
            let prompt = cx.prompt(
                PromptLevel::Warning,
                "CLI should already be installed",
                Some(LINUX_PROMPT_DETAIL),
                &["Ok"],
            );
            cx.background_executor().spawn(prompt).detach();
            return Ok(());
        }
        let path = install_cli::install_cli(cx.deref())
            .await
            .context("error creating CLI symlink")?;

        workspace.update(&mut cx, |workspace, cx| {
            struct InstalledZedCli;

            workspace.show_toast(
                Toast::new(
                    NotificationId::unique::<InstalledZedCli>(),
                    format!(
                        "Installed `zed` to {}. You can launch {} from your terminal.",
                        path.to_string_lossy(),
                        ReleaseChannel::global(cx).display_name()
                    ),
                ),
                cx,
            )
        })?;
        register_zed_scheme(&cx).await.log_err();
        Ok(())
    })
    .detach_and_prompt_err("Error installing zed cli", cx, |_, _| None);
}

fn quit(_: &Quit, cx: &mut AppContext) {
    let should_confirm = WorkspaceSettings::get_global(cx).confirm_quit;
    cx.spawn(|mut cx| async move {
        let mut workspace_windows = cx.update(|cx| {
            cx.windows()
                .into_iter()
                .filter_map(|window| window.downcast::<Workspace>())
                .collect::<Vec<_>>()
        })?;

        // If multiple windows have unsaved changes, and need a save prompt,
        // prompt in the active window before switching to a different window.
        cx.update(|cx| {
            workspace_windows.sort_by_key(|window| window.is_active(cx) == Some(false));
        })
        .log_err();

        if let (true, Some(workspace)) = (should_confirm, workspace_windows.first().copied()) {
            let answer = workspace
                .update(&mut cx, |_, cx| {
                    cx.prompt(
                        PromptLevel::Info,
                        "Are you sure you want to quit?",
                        None,
                        &["Quit", "Cancel"],
                    )
                })
                .log_err();

            if let Some(answer) = answer {
                let answer = answer.await.ok();
                if answer != Some(0) {
                    return Ok(());
                }
            }
        }

        // If the user cancels any save prompt, then keep the app open.
        for window in workspace_windows {
            if let Some(should_close) = window
                .update(&mut cx, |workspace, cx| {
                    workspace.prepare_to_close(CloseIntent::Quit, cx)
                })
                .log_err()
            {
                if !should_close.await? {
                    return Ok(());
                }
            }
        }
        cx.update(|cx| cx.quit())?;
        anyhow::Ok(())
    })
    .detach_and_log_err(cx);
}

fn open_log_file(workspace: &mut Workspace, cx: &mut ViewContext<Workspace>) {
    const MAX_LINES: usize = 1000;
    workspace
        .with_local_workspace(cx, move |workspace, cx| {
            let fs = workspace.app_state().fs.clone();
            cx.spawn(|workspace, mut cx| async move {
                let (old_log, new_log) =
                    futures::join!(fs.load(paths::old_log_file()), fs.load(paths::log_file()));
                let log = match (old_log, new_log) {
                    (Err(_), Err(_)) => None,
                    (old_log, new_log) => {
                        let mut lines = VecDeque::with_capacity(MAX_LINES);
                        for line in old_log
                            .iter()
                            .flat_map(|log| log.lines())
                            .chain(new_log.iter().flat_map(|log| log.lines()))
                        {
                            if lines.len() == MAX_LINES {
                                lines.pop_front();
                            }
                            lines.push_back(line);
                        }
                        Some(
                            lines
                                .into_iter()
                                .flat_map(|line| [line, "\n"])
                                .collect::<String>(),
                        )
                    }
                };

                workspace
                    .update(&mut cx, |workspace, cx| {
                        let Some(log) = log else {
                            struct OpenLogError;

                            workspace.show_notification(
                                NotificationId::unique::<OpenLogError>(),
                                cx,
                                |cx| {
                                    cx.new_view(|_| {
                                        MessageNotification::new(format!(
                                            "Unable to access/open log file at path {:?}",
                                            paths::log_file().as_path()
                                        ))
                                    })
                                },
                            );
                            return;
                        };
                        let project = workspace.project().clone();
                        let buffer = project.update(cx, |project, cx| {
                            project.create_local_buffer(&log, None, cx)
                        });

                        let buffer = cx.new_model(|cx| {
                            MultiBuffer::singleton(buffer, cx).with_title("Log".into())
                        });
                        let editor = cx.new_view(|cx| {
                            let mut editor =
                                Editor::for_multibuffer(buffer, Some(project), true, cx);
                            editor.set_breadcrumb_header(format!(
                                "Last {} lines in {}",
                                MAX_LINES,
                                paths::log_file().display()
                            ));
                            editor
                        });

                        editor.update(cx, |editor, cx| {
                            let last_multi_buffer_offset = editor.buffer().read(cx).len(cx);
                            editor.change_selections(Some(Autoscroll::fit()), cx, |s| {
                                s.select_ranges(Some(
                                    last_multi_buffer_offset..last_multi_buffer_offset,
                                ));
                            })
                        });

                        workspace.add_item_to_active_pane(Box::new(editor), None, true, cx);
                    })
                    .log_err();
            })
            .detach();
        })
        .detach();
}

pub fn handle_keymap_file_changes(
    mut user_keymap_file_rx: mpsc::UnboundedReceiver<String>,
    cx: &mut AppContext,
    keymap_changed: impl Fn(Option<anyhow::Error>, &mut AppContext) + 'static,
) {
    BaseKeymap::register(cx);
    VimModeSetting::register(cx);

    let (base_keymap_tx, mut base_keymap_rx) = mpsc::unbounded();
    let (keyboard_layout_tx, mut keyboard_layout_rx) = mpsc::unbounded();
    let mut old_base_keymap = *BaseKeymap::get_global(cx);
    let mut old_vim_enabled = VimModeSetting::get_global(cx).0;
    cx.observe_global::<SettingsStore>(move |cx| {
        let new_base_keymap = *BaseKeymap::get_global(cx);
        let new_vim_enabled = VimModeSetting::get_global(cx).0;

        if new_base_keymap != old_base_keymap || new_vim_enabled != old_vim_enabled {
            old_base_keymap = new_base_keymap;
            old_vim_enabled = new_vim_enabled;
            base_keymap_tx.unbounded_send(()).unwrap();
        }
    })
    .detach();

    let mut current_mapping = settings::get_key_equivalents(cx.keyboard_layout());
    cx.on_keyboard_layout_change(move |cx| {
        let next_mapping = settings::get_key_equivalents(cx.keyboard_layout());
        if next_mapping != current_mapping {
            current_mapping = next_mapping;
            keyboard_layout_tx.unbounded_send(()).ok();
        }
    })
    .detach();

    load_default_keymap(cx);

    cx.spawn(move |cx| async move {
        let mut user_keymap = KeymapFile::default();
        loop {
            select_biased! {
                _ = base_keymap_rx.next() => {}
                _ = keyboard_layout_rx.next() => {}
                user_keymap_content = user_keymap_file_rx.next() => {
                    if let Some(user_keymap_content) = user_keymap_content {
                        match KeymapFile::parse(&user_keymap_content) {
                            Ok(keymap_content) => {
                                cx.update(|cx| keymap_changed(None, cx)).log_err();
                                user_keymap = keymap_content;
                            }
                            Err(error) => {
                                cx.update(|cx| keymap_changed(Some(error), cx)).log_err();
                            }
                        }
                    }
                }
            }
            cx.update(|cx| reload_keymaps(cx, &user_keymap)).ok();
        }
    })
    .detach();
}

fn reload_keymaps(cx: &mut AppContext, keymap_content: &KeymapFile) {
    cx.clear_key_bindings();
    load_default_keymap(cx);
    keymap_content.clone().add_to_cx(cx).log_err();
    cx.set_menus(app_menus());
    cx.set_dock_menu(vec![MenuItem::action("New Window", workspace::NewWindow)]);
}

pub fn load_default_keymap(cx: &mut AppContext) {
    let base_keymap = *BaseKeymap::get_global(cx);
    if base_keymap == BaseKeymap::None {
        return;
    }

    KeymapFile::load_asset(DEFAULT_KEYMAP_PATH, cx).unwrap();
    if VimModeSetting::get_global(cx).0 {
        KeymapFile::load_asset("keymaps/vim.json", cx).unwrap();
    }

    if let Some(asset_path) = base_keymap.asset_path() {
        KeymapFile::load_asset(asset_path, cx).unwrap();
    }
}

pub fn open_new_ssh_project_from_project(
    workspace: &mut Workspace,
    paths: Vec<PathBuf>,
    cx: &mut ViewContext<Workspace>,
) -> Task<anyhow::Result<()>> {
    let app_state = workspace.app_state().clone();
    let Some(ssh_client) = workspace.project().read(cx).ssh_client() else {
        return Task::ready(Err(anyhow::anyhow!("Not an ssh project")));
    };
    let connection_options = ssh_client.read(cx).connection_options();
    cx.spawn(|_, mut cx| async move {
        open_ssh_project(
            connection_options,
            paths,
            app_state,
            workspace::OpenOptions {
                open_new_workspace: Some(true),
                replace_window: None,
                env: None,
            },
            &mut cx,
        )
        .await
    })
}

fn open_project_settings_file(
    workspace: &mut Workspace,
    _: &OpenProjectSettings,
    cx: &mut ViewContext<Workspace>,
) {
    open_local_file(
        workspace,
        local_settings_file_relative_path(),
        initial_project_settings_content(),
        cx,
    )
}

fn open_project_tasks_file(
    workspace: &mut Workspace,
    _: &OpenProjectTasks,
    cx: &mut ViewContext<Workspace>,
) {
    open_local_file(
        workspace,
        local_tasks_file_relative_path(),
        initial_tasks_content(),
        cx,
    )
}

fn open_project_debug_tasks_file(
    workspace: &mut Workspace,
    _: &OpenProjectDebugTasks,
    cx: &mut ViewContext<Workspace>,
) {
    open_local_file(
        workspace,
        local_debug_file_relative_path(),
        initial_debug_tasks_content(),
        cx,
    )
}

fn open_local_file(
    workspace: &mut Workspace,
    settings_relative_path: &'static Path,
    initial_contents: Cow<'static, str>,
    cx: &mut ViewContext<Workspace>,
) {
    let project = workspace.project().clone();
    let worktree = project
        .read(cx)
        .visible_worktrees(cx)
        .find_map(|tree| tree.read(cx).root_entry()?.is_dir().then_some(tree));
    if let Some(worktree) = worktree {
        let tree_id = worktree.read(cx).id();
        cx.spawn(|workspace, mut cx| async move {
            if let Some(dir_path) = settings_relative_path.parent() {
                if worktree.update(&mut cx, |tree, _| tree.entry_for_path(dir_path).is_none())? {
                    project
                        .update(&mut cx, |project, cx| {
                            project.create_entry((tree_id, dir_path), true, cx)
                        })?
                        .await
                        .context("worktree was removed")?;
                }
            }

            if worktree.update(&mut cx, |tree, _| {
                tree.entry_for_path(settings_relative_path).is_none()
            })? {
                project
                    .update(&mut cx, |project, cx| {
                        project.create_entry((tree_id, settings_relative_path), false, cx)
                    })?
                    .await
                    .context("worktree was removed")?;
            }

            let editor = workspace
                .update(&mut cx, |workspace, cx| {
                    workspace.open_path((tree_id, settings_relative_path), None, true, cx)
                })?
                .await?
                .downcast::<Editor>()
                .context("unexpected item type: expected editor item")?;

            editor
                .downgrade()
                .update(&mut cx, |editor, cx| {
                    if let Some(buffer) = editor.buffer().read(cx).as_singleton() {
                        if buffer.read(cx).is_empty() {
                            buffer.update(cx, |buffer, cx| {
                                buffer.edit([(0..0, initial_contents)], None, cx)
                            });
                        }
                    }
                })
                .ok();

            anyhow::Ok(())
        })
        .detach();
    } else {
        struct NoOpenFolders;

        workspace.show_notification(NotificationId::unique::<NoOpenFolders>(), cx, |cx| {
            cx.new_view(|_| MessageNotification::new("This project has no folders open."))
        })
    }
}

fn open_telemetry_log_file(workspace: &mut Workspace, cx: &mut ViewContext<Workspace>) {
    workspace.with_local_workspace(cx, move |workspace, cx| {
        let app_state = workspace.app_state().clone();
        cx.spawn(|workspace, mut cx| async move {
            async fn fetch_log_string(app_state: &Arc<AppState>) -> Option<String> {
                let path = client::telemetry::Telemetry::log_file_path();
                app_state.fs.load(&path).await.log_err()
            }

            let log = fetch_log_string(&app_state).await.unwrap_or_else(|| "// No data has been collected yet".to_string());

            const MAX_TELEMETRY_LOG_LEN: usize = 5 * 1024 * 1024;
            let mut start_offset = log.len().saturating_sub(MAX_TELEMETRY_LOG_LEN);
            if let Some(newline_offset) = log[start_offset..].find('\n') {
                start_offset += newline_offset + 1;
            }
            let log_suffix = &log[start_offset..];
            let header = concat!(
                "// Zed collects anonymous usage data to help us understand how people are using the app.\n",
                "// Telemetry can be disabled via the `settings.json` file.\n",
                "// Here is the data that has been reported for the current session:\n",
            );
            let content = format!("{}\n{}", header, log_suffix);
            let json = app_state.languages.language_for_name("JSON").await.log_err();

            workspace.update(&mut cx, |workspace, cx| {
                let project = workspace.project().clone();
                let buffer = project.update(cx, |project, cx| project.create_local_buffer(&content, json, cx));
                let buffer = cx.new_model(|cx| {
                    MultiBuffer::singleton(buffer, cx).with_title("Telemetry Log".into())
                });
                workspace.add_item_to_active_pane(
                    Box::new(cx.new_view(|cx| {
                        let mut editor = Editor::for_multibuffer(buffer, Some(project), true, cx);
                        editor.set_breadcrumb_header("Telemetry Log".into());
                        editor
                    })),
                    None,
                    true,
                    cx,
                );
            }).log_err()?;

            Some(())
        })
        .detach();
    }).detach();
}

fn open_bundled_file(
    workspace: &Workspace,
    text: Cow<'static, str>,
    title: &'static str,
    language: &'static str,
    cx: &mut ViewContext<Workspace>,
) {
    let language = workspace.app_state().languages.language_for_name(language);
    cx.spawn(|workspace, mut cx| async move {
        let language = language.await.log_err();
        workspace
            .update(&mut cx, |workspace, cx| {
                workspace.with_local_workspace(cx, |workspace, cx| {
                    let project = workspace.project();
                    let buffer = project.update(cx, move |project, cx| {
                        project.create_local_buffer(text.as_ref(), language, cx)
                    });
                    let buffer = cx.new_model(|cx| {
                        MultiBuffer::singleton(buffer, cx).with_title(title.into())
                    });
                    workspace.add_item_to_active_pane(
                        Box::new(cx.new_view(|cx| {
                            let mut editor =
                                Editor::for_multibuffer(buffer, Some(project.clone()), true, cx);
                            editor.set_read_only(true);
                            editor.set_breadcrumb_header(title.into());
                            editor
                        })),
                        None,
                        true,
                        cx,
                    );
                })
            })?
            .await
    })
    .detach_and_log_err(cx);
}

fn open_settings_file(
    abs_path: &'static Path,
    default_content: impl FnOnce() -> Rope + Send + 'static,
    cx: &mut ViewContext<Workspace>,
) {
    cx.spawn(|workspace, mut cx| async move {
        let (worktree_creation_task, settings_open_task) = workspace
            .update(&mut cx, |workspace, cx| {
                workspace.with_local_workspace(cx, move |workspace, cx| {
                    let worktree_creation_task = workspace.project().update(cx, |project, cx| {
                        // Set up a dedicated worktree for settings, since
                        // otherwise we're dropping and re-starting LSP servers
                        // for each file inside on every settings file
                        // close/open

                        // TODO: Do note that all other external files (e.g.
                        // drag and drop from OS) still have their worktrees
                        // released on file close, causing LSP servers'
                        // restarts.
                        project.find_or_create_worktree(paths::config_dir().as_path(), false, cx)
                    });
                    let settings_open_task =
                        create_and_open_local_file(abs_path, cx, default_content);
                    (worktree_creation_task, settings_open_task)
                })
            })?
            .await?;
        let _ = worktree_creation_task.await?;
        let _ = settings_open_task.await?;
        anyhow::Ok(())
    })
    .detach_and_log_err(cx);
}

async fn register_zed_scheme(cx: &AsyncAppContext) -> anyhow::Result<()> {
    cx.update(|cx| cx.register_url_scheme(ZED_URL_SCHEME))?
        .await
}

#[cfg(test)]
mod tests {
    use super::*;
    use assets::Assets;
    use collections::HashSet;
    use editor::{display_map::DisplayRow, scroll::Autoscroll, DisplayPoint, Editor};
    use gpui::{
        actions, Action, AnyWindowHandle, AppContext, AssetSource, BorrowAppContext, Entity,
        SemanticVersion, TestAppContext, UpdateGlobal, VisualTestContext, WindowHandle,
    };
    use language::{LanguageMatcher, LanguageRegistry};
    use project::{project_settings::ProjectSettings, Project, ProjectPath, WorktreeSettings};
    use serde_json::json;
    use settings::{handle_settings_file_changes, watch_config_file, SettingsStore};
    use std::{
        path::{Path, PathBuf},
        time::Duration,
    };
    use theme::{ThemeRegistry, ThemeSettings};
    use workspace::{
        item::{Item, ItemHandle},
        open_new, open_paths, pane, NewFile, OpenVisible, SaveIntent, SplitDirection,
        WorkspaceHandle,
    };

    #[gpui::test]
    async fn test_open_non_existing_file(cx: &mut TestAppContext) {
        let app_state = init_test(cx);
        app_state
            .fs
            .as_fake()
            .insert_tree(
                "/root",
                json!({
                    "a": {
                    },
                }),
            )
            .await;

        cx.update(|cx| {
            open_paths(
                &[PathBuf::from("/root/a/new")],
                app_state.clone(),
                workspace::OpenOptions::default(),
                cx,
            )
        })
        .await
        .unwrap();
        assert_eq!(cx.read(|cx| cx.windows().len()), 1);

        let workspace = cx.windows()[0].downcast::<Workspace>().unwrap();
        workspace
            .update(cx, |workspace, cx| {
                assert!(workspace.active_item_as::<Editor>(cx).is_some())
            })
            .unwrap();
    }

    #[gpui::test]
    async fn test_open_paths_action(cx: &mut TestAppContext) {
        let app_state = init_test(cx);
        app_state
            .fs
            .as_fake()
            .insert_tree(
                "/root",
                json!({
                    "a": {
                        "aa": null,
                        "ab": null,
                    },
                    "b": {
                        "ba": null,
                        "bb": null,
                    },
                    "c": {
                        "ca": null,
                        "cb": null,
                    },
                    "d": {
                        "da": null,
                        "db": null,
                    },
                    "e": {
                        "ea": null,
                        "eb": null,
                    }
                }),
            )
            .await;

        cx.update(|cx| {
            open_paths(
                &[PathBuf::from("/root/a"), PathBuf::from("/root/b")],
                app_state.clone(),
                workspace::OpenOptions::default(),
                cx,
            )
        })
        .await
        .unwrap();
        assert_eq!(cx.read(|cx| cx.windows().len()), 1);

        cx.update(|cx| {
            open_paths(
                &[PathBuf::from("/root/a")],
                app_state.clone(),
                workspace::OpenOptions::default(),
                cx,
            )
        })
        .await
        .unwrap();
        assert_eq!(cx.read(|cx| cx.windows().len()), 1);
        let workspace_1 = cx
            .read(|cx| cx.windows()[0].downcast::<Workspace>())
            .unwrap();
        cx.run_until_parked();
        workspace_1
            .update(cx, |workspace, cx| {
                assert_eq!(workspace.worktrees(cx).count(), 2);
                assert!(workspace.left_dock().read(cx).is_open());
                assert!(workspace
                    .active_pane()
                    .read(cx)
                    .focus_handle(cx)
                    .is_focused(cx));
            })
            .unwrap();

        cx.update(|cx| {
            open_paths(
                &[PathBuf::from("/root/c"), PathBuf::from("/root/d")],
                app_state.clone(),
                workspace::OpenOptions::default(),
                cx,
            )
        })
        .await
        .unwrap();
        assert_eq!(cx.read(|cx| cx.windows().len()), 2);

        // Replace existing windows
        let window = cx
            .update(|cx| cx.windows()[0].downcast::<Workspace>())
            .unwrap();
        cx.update(|cx| {
            open_paths(
                &[PathBuf::from("/root/e")],
                app_state,
                workspace::OpenOptions {
                    replace_window: Some(window),
                    ..Default::default()
                },
                cx,
            )
        })
        .await
        .unwrap();
        cx.background_executor.run_until_parked();
        assert_eq!(cx.read(|cx| cx.windows().len()), 2);
        let workspace_1 = cx
            .update(|cx| cx.windows()[0].downcast::<Workspace>())
            .unwrap();
        workspace_1
            .update(cx, |workspace, cx| {
                assert_eq!(
                    workspace
                        .worktrees(cx)
                        .map(|w| w.read(cx).abs_path())
                        .collect::<Vec<_>>(),
                    &[Path::new("/root/e").into()]
                );
                assert!(workspace.left_dock().read(cx).is_open());
                assert!(workspace.active_pane().focus_handle(cx).is_focused(cx));
            })
            .unwrap();
    }

    #[gpui::test]
    async fn test_open_add_new(cx: &mut TestAppContext) {
        let app_state = init_test(cx);
        app_state
            .fs
            .as_fake()
            .insert_tree("/root", json!({"a": "hey", "b": "", "dir": {"c": "f"}}))
            .await;

        cx.update(|cx| {
            open_paths(
                &[PathBuf::from("/root/dir")],
                app_state.clone(),
                workspace::OpenOptions::default(),
                cx,
            )
        })
        .await
        .unwrap();
        assert_eq!(cx.update(|cx| cx.windows().len()), 1);

        cx.update(|cx| {
            open_paths(
                &[PathBuf::from("/root/a")],
                app_state.clone(),
                workspace::OpenOptions {
                    open_new_workspace: Some(false),
                    ..Default::default()
                },
                cx,
            )
        })
        .await
        .unwrap();
        assert_eq!(cx.update(|cx| cx.windows().len()), 1);

        cx.update(|cx| {
            open_paths(
                &[PathBuf::from("/root/dir/c")],
                app_state.clone(),
                workspace::OpenOptions {
                    open_new_workspace: Some(true),
                    ..Default::default()
                },
                cx,
            )
        })
        .await
        .unwrap();
        assert_eq!(cx.update(|cx| cx.windows().len()), 2);
    }

    #[gpui::test]
    async fn test_open_file_in_many_spaces(cx: &mut TestAppContext) {
        let app_state = init_test(cx);
        app_state
            .fs
            .as_fake()
            .insert_tree("/root", json!({"dir1": {"a": "b"}, "dir2": {"c": "d"}}))
            .await;

        cx.update(|cx| {
            open_paths(
                &[PathBuf::from("/root/dir1/a")],
                app_state.clone(),
                workspace::OpenOptions::default(),
                cx,
            )
        })
        .await
        .unwrap();
        assert_eq!(cx.update(|cx| cx.windows().len()), 1);
        let window1 = cx.update(|cx| cx.active_window().unwrap());

        cx.update(|cx| {
            open_paths(
                &[PathBuf::from("/root/dir2/c")],
                app_state.clone(),
                workspace::OpenOptions::default(),
                cx,
            )
        })
        .await
        .unwrap();
        assert_eq!(cx.update(|cx| cx.windows().len()), 1);

        cx.update(|cx| {
            open_paths(
                &[PathBuf::from("/root/dir2")],
                app_state.clone(),
                workspace::OpenOptions::default(),
                cx,
            )
        })
        .await
        .unwrap();
        assert_eq!(cx.update(|cx| cx.windows().len()), 2);
        let window2 = cx.update(|cx| cx.active_window().unwrap());
        assert!(window1 != window2);
        cx.update_window(window1, |_, cx| cx.activate_window())
            .unwrap();

        cx.update(|cx| {
            open_paths(
                &[PathBuf::from("/root/dir2/c")],
                app_state.clone(),
                workspace::OpenOptions::default(),
                cx,
            )
        })
        .await
        .unwrap();
        assert_eq!(cx.update(|cx| cx.windows().len()), 2);
        // should have opened in window2 because that has dir2 visibly open (window1 has it open, but not in the project panel)
        assert!(cx.update(|cx| cx.active_window().unwrap()) == window2);
    }

    #[gpui::test]
    async fn test_window_edit_state_restoring_disabled(cx: &mut TestAppContext) {
        let executor = cx.executor();
        let app_state = init_test(cx);

        cx.update(|cx| {
            SettingsStore::update_global(cx, |store, cx| {
                store.update_user_settings::<ProjectSettings>(cx, |settings| {
                    settings.session.restore_unsaved_buffers = false
                });
            });
        });

        app_state
            .fs
            .as_fake()
            .insert_tree("/root", json!({"a": "hey"}))
            .await;

        cx.update(|cx| {
            open_paths(
                &[PathBuf::from("/root/a")],
                app_state.clone(),
                workspace::OpenOptions::default(),
                cx,
            )
        })
        .await
        .unwrap();
        assert_eq!(cx.update(|cx| cx.windows().len()), 1);

        // When opening the workspace, the window is not in a edited state.
        let window = cx.update(|cx| cx.windows()[0].downcast::<Workspace>().unwrap());

        let window_is_edited = |window: WindowHandle<Workspace>, cx: &mut TestAppContext| {
            cx.update(|cx| window.read(cx).unwrap().is_edited())
        };
        let pane = window
            .read_with(cx, |workspace, _| workspace.active_pane().clone())
            .unwrap();
        let editor = window
            .read_with(cx, |workspace, cx| {
                workspace
                    .active_item(cx)
                    .unwrap()
                    .downcast::<Editor>()
                    .unwrap()
            })
            .unwrap();

        assert!(!window_is_edited(window, cx));

        // Editing a buffer marks the window as edited.
        window
            .update(cx, |_, cx| {
                editor.update(cx, |editor, cx| editor.insert("EDIT", cx));
            })
            .unwrap();

        assert!(window_is_edited(window, cx));

        // Undoing the edit restores the window's edited state.
        window
            .update(cx, |_, cx| {
                editor.update(cx, |editor, cx| editor.undo(&Default::default(), cx));
            })
            .unwrap();
        assert!(!window_is_edited(window, cx));

        // Redoing the edit marks the window as edited again.
        window
            .update(cx, |_, cx| {
                editor.update(cx, |editor, cx| editor.redo(&Default::default(), cx));
            })
            .unwrap();
        assert!(window_is_edited(window, cx));

        // Closing the item restores the window's edited state.
        let close = window
            .update(cx, |_, cx| {
                pane.update(cx, |pane, cx| {
                    drop(editor);
                    pane.close_active_item(&Default::default(), cx).unwrap()
                })
            })
            .unwrap();
        executor.run_until_parked();

        cx.simulate_prompt_answer(1);
        close.await.unwrap();
        assert!(!window_is_edited(window, cx));

        // Advance the clock to ensure that the item has been serialized and dropped from the queue
        cx.executor().advance_clock(Duration::from_secs(1));

        // Opening the buffer again doesn't impact the window's edited state.
        cx.update(|cx| {
            open_paths(
                &[PathBuf::from("/root/a")],
                app_state,
                workspace::OpenOptions::default(),
                cx,
            )
        })
        .await
        .unwrap();
        executor.run_until_parked();

        window
            .update(cx, |workspace, cx| {
                let editor = workspace
                    .active_item(cx)
                    .unwrap()
                    .downcast::<Editor>()
                    .unwrap();

                editor.update(cx, |editor, cx| {
                    assert_eq!(editor.text(cx), "hey");
                });
            })
            .unwrap();

        let editor = window
            .read_with(cx, |workspace, cx| {
                workspace
                    .active_item(cx)
                    .unwrap()
                    .downcast::<Editor>()
                    .unwrap()
            })
            .unwrap();
        assert!(!window_is_edited(window, cx));

        // Editing the buffer marks the window as edited.
        window
            .update(cx, |_, cx| {
                editor.update(cx, |editor, cx| editor.insert("EDIT", cx));
            })
            .unwrap();
        executor.run_until_parked();
        assert!(window_is_edited(window, cx));

        // Ensure closing the window via the mouse gets preempted due to the
        // buffer having unsaved changes.
        assert!(!VisualTestContext::from_window(window.into(), cx).simulate_close());
        executor.run_until_parked();
        assert_eq!(cx.update(|cx| cx.windows().len()), 1);

        // The window is successfully closed after the user dismisses the prompt.
        cx.simulate_prompt_answer(1);
        executor.run_until_parked();
        assert_eq!(cx.update(|cx| cx.windows().len()), 0);
    }

    #[gpui::test]
    async fn test_window_edit_state_restoring_enabled(cx: &mut TestAppContext) {
        let app_state = init_test(cx);
        app_state
            .fs
            .as_fake()
            .insert_tree("/root", json!({"a": "hey"}))
            .await;

        cx.update(|cx| {
            open_paths(
                &[PathBuf::from("/root/a")],
                app_state.clone(),
                workspace::OpenOptions::default(),
                cx,
            )
        })
        .await
        .unwrap();

        assert_eq!(cx.update(|cx| cx.windows().len()), 1);

        // When opening the workspace, the window is not in a edited state.
        let window = cx.update(|cx| cx.windows()[0].downcast::<Workspace>().unwrap());

        let window_is_edited = |window: WindowHandle<Workspace>, cx: &mut TestAppContext| {
            cx.update(|cx| window.read(cx).unwrap().is_edited())
        };

        let editor = window
            .read_with(cx, |workspace, cx| {
                workspace
                    .active_item(cx)
                    .unwrap()
                    .downcast::<Editor>()
                    .unwrap()
            })
            .unwrap();

        assert!(!window_is_edited(window, cx));

        // Editing a buffer marks the window as edited.
        window
            .update(cx, |_, cx| {
                editor.update(cx, |editor, cx| editor.insert("EDIT", cx));
            })
            .unwrap();

        assert!(window_is_edited(window, cx));
        cx.run_until_parked();

        // Advance the clock to make sure the workspace is serialized
        cx.executor().advance_clock(Duration::from_secs(1));

        // When closing the window, no prompt shows up and the window is closed.
        // buffer having unsaved changes.
        assert!(!VisualTestContext::from_window(window.into(), cx).simulate_close());
        cx.run_until_parked();
        assert_eq!(cx.update(|cx| cx.windows().len()), 0);

        // When we now reopen the window, the edited state and the edited buffer are back
        cx.update(|cx| {
            open_paths(
                &[PathBuf::from("/root/a")],
                app_state.clone(),
                workspace::OpenOptions::default(),
                cx,
            )
        })
        .await
        .unwrap();

        assert_eq!(cx.update(|cx| cx.windows().len()), 1);
        assert!(cx.update(|cx| cx.active_window().is_some()));

        // When opening the workspace, the window is not in a edited state.
        let window = cx.update(|cx| cx.active_window().unwrap().downcast::<Workspace>().unwrap());
        assert!(window_is_edited(window, cx));

        window
            .update(cx, |workspace, cx| {
                let editor = workspace
                    .active_item(cx)
                    .unwrap()
                    .downcast::<editor::Editor>()
                    .unwrap();
                editor.update(cx, |editor, cx| {
                    assert_eq!(editor.text(cx), "EDIThey");
                    assert!(editor.is_dirty(cx));
                });

                editor
            })
            .unwrap();
    }

    #[gpui::test]
    async fn test_new_empty_workspace(cx: &mut TestAppContext) {
        let app_state = init_test(cx);
        cx.update(|cx| {
            open_new(
                Default::default(),
                app_state.clone(),
                cx,
                |workspace, cx| Editor::new_file(workspace, &Default::default(), cx),
            )
        })
        .await
        .unwrap();
        cx.run_until_parked();

        let workspace = cx
            .update(|cx| cx.windows().first().unwrap().downcast::<Workspace>())
            .unwrap();

        let editor = workspace
            .update(cx, |workspace, cx| {
                let editor = workspace
                    .active_item(cx)
                    .unwrap()
                    .downcast::<editor::Editor>()
                    .unwrap();
                editor.update(cx, |editor, cx| {
                    assert!(editor.text(cx).is_empty());
                    assert!(!editor.is_dirty(cx));
                });

                editor
            })
            .unwrap();

        let save_task = workspace
            .update(cx, |workspace, cx| {
                workspace.save_active_item(SaveIntent::Save, cx)
            })
            .unwrap();
        app_state.fs.create_dir(Path::new("/root")).await.unwrap();
        cx.background_executor.run_until_parked();
        cx.simulate_new_path_selection(|_| Some(PathBuf::from("/root/the-new-name")));
        save_task.await.unwrap();
        workspace
            .update(cx, |_, cx| {
                editor.update(cx, |editor, cx| {
                    assert!(!editor.is_dirty(cx));
                    assert_eq!(editor.title(cx), "the-new-name");
                });
            })
            .unwrap();
    }

    #[gpui::test]
    async fn test_open_entry(cx: &mut TestAppContext) {
        let app_state = init_test(cx);
        app_state
            .fs
            .as_fake()
            .insert_tree(
                "/root",
                json!({
                    "a": {
                        "file1": "contents 1",
                        "file2": "contents 2",
                        "file3": "contents 3",
                    },
                }),
            )
            .await;

        let project = Project::test(app_state.fs.clone(), ["/root".as_ref()], cx).await;
        project.update(cx, |project, _cx| {
            project.languages().add(markdown_language())
        });
        let window = cx.add_window(|cx| Workspace::test_new(project, cx));
        let workspace = window.root(cx).unwrap();

        let entries = cx.read(|cx| workspace.file_project_paths(cx));
        let file1 = entries[0].clone();
        let file2 = entries[1].clone();
        let file3 = entries[2].clone();

        // Open the first entry
        let entry_1 = window
            .update(cx, |w, cx| w.open_path(file1.clone(), None, true, cx))
            .unwrap()
            .await
            .unwrap();
        cx.read(|cx| {
            let pane = workspace.read(cx).active_pane().read(cx);
            assert_eq!(
                pane.active_item().unwrap().project_path(cx),
                Some(file1.clone())
            );
            assert_eq!(pane.items_len(), 1);
        });

        // Open the second entry
        window
            .update(cx, |w, cx| w.open_path(file2.clone(), None, true, cx))
            .unwrap()
            .await
            .unwrap();
        cx.read(|cx| {
            let pane = workspace.read(cx).active_pane().read(cx);
            assert_eq!(
                pane.active_item().unwrap().project_path(cx),
                Some(file2.clone())
            );
            assert_eq!(pane.items_len(), 2);
        });

        // Open the first entry again. The existing pane item is activated.
        let entry_1b = window
            .update(cx, |w, cx| w.open_path(file1.clone(), None, true, cx))
            .unwrap()
            .await
            .unwrap();
        assert_eq!(entry_1.item_id(), entry_1b.item_id());

        cx.read(|cx| {
            let pane = workspace.read(cx).active_pane().read(cx);
            assert_eq!(
                pane.active_item().unwrap().project_path(cx),
                Some(file1.clone())
            );
            assert_eq!(pane.items_len(), 2);
        });

        // Split the pane with the first entry, then open the second entry again.
        window
            .update(cx, |w, cx| {
                w.split_and_clone(w.active_pane().clone(), SplitDirection::Right, cx);
                w.open_path(file2.clone(), None, true, cx)
            })
            .unwrap()
            .await
            .unwrap();

        window
            .read_with(cx, |w, cx| {
                assert_eq!(
                    w.active_pane()
                        .read(cx)
                        .active_item()
                        .unwrap()
                        .project_path(cx),
                    Some(file2.clone())
                );
            })
            .unwrap();

        // Open the third entry twice concurrently. Only one pane item is added.
        let (t1, t2) = window
            .update(cx, |w, cx| {
                (
                    w.open_path(file3.clone(), None, true, cx),
                    w.open_path(file3.clone(), None, true, cx),
                )
            })
            .unwrap();
        t1.await.unwrap();
        t2.await.unwrap();
        cx.read(|cx| {
            let pane = workspace.read(cx).active_pane().read(cx);
            assert_eq!(
                pane.active_item().unwrap().project_path(cx),
                Some(file3.clone())
            );
            let pane_entries = pane
                .items()
                .map(|i| i.project_path(cx).unwrap())
                .collect::<Vec<_>>();
            assert_eq!(pane_entries, &[file1, file2, file3]);
        });
    }

    #[gpui::test]
    async fn test_open_paths(cx: &mut TestAppContext) {
        let app_state = init_test(cx);

        app_state
            .fs
            .as_fake()
            .insert_tree(
                "/",
                json!({
                    "dir1": {
                        "a.txt": ""
                    },
                    "dir2": {
                        "b.txt": ""
                    },
                    "dir3": {
                        "c.txt": ""
                    },
                    "d.txt": ""
                }),
            )
            .await;

        cx.update(|cx| {
            open_paths(
                &[PathBuf::from("/dir1/")],
                app_state,
                workspace::OpenOptions::default(),
                cx,
            )
        })
        .await
        .unwrap();
        assert_eq!(cx.update(|cx| cx.windows().len()), 1);
        let window = cx.update(|cx| cx.windows()[0].downcast::<Workspace>().unwrap());
        let workspace = window.root(cx).unwrap();

        #[track_caller]
        fn assert_project_panel_selection(
            workspace: &Workspace,
            expected_worktree_path: &Path,
            expected_entry_path: &Path,
            cx: &AppContext,
        ) {
            let project_panel = [
                workspace.left_dock().read(cx).panel::<ProjectPanel>(),
                workspace.right_dock().read(cx).panel::<ProjectPanel>(),
                workspace.bottom_dock().read(cx).panel::<ProjectPanel>(),
            ]
            .into_iter()
            .find_map(std::convert::identity)
            .expect("found no project panels")
            .read(cx);
            let (selected_worktree, selected_entry) = project_panel
                .selected_entry(cx)
                .expect("project panel should have a selected entry");
            assert_eq!(
                selected_worktree.abs_path().as_ref(),
                expected_worktree_path,
                "Unexpected project panel selected worktree path"
            );
            assert_eq!(
                selected_entry.path.as_ref(),
                expected_entry_path,
                "Unexpected project panel selected entry path"
            );
        }

        // Open a file within an existing worktree.
        window
            .update(cx, |view, cx| {
                view.open_paths(vec!["/dir1/a.txt".into()], OpenVisible::All, None, cx)
            })
            .unwrap()
            .await;
        cx.read(|cx| {
            let workspace = workspace.read(cx);
            assert_project_panel_selection(workspace, Path::new("/dir1"), Path::new("a.txt"), cx);
            assert_eq!(
                workspace
                    .active_pane()
                    .read(cx)
                    .active_item()
                    .unwrap()
                    .act_as::<Editor>(cx)
                    .unwrap()
                    .read(cx)
                    .title(cx),
                "a.txt"
            );
        });

        // Open a file outside of any existing worktree.
        window
            .update(cx, |view, cx| {
                view.open_paths(vec!["/dir2/b.txt".into()], OpenVisible::All, None, cx)
            })
            .unwrap()
            .await;
        cx.read(|cx| {
            let workspace = workspace.read(cx);
            assert_project_panel_selection(workspace, Path::new("/dir2/b.txt"), Path::new(""), cx);
            let worktree_roots = workspace
                .worktrees(cx)
                .map(|w| w.read(cx).as_local().unwrap().abs_path().as_ref())
                .collect::<HashSet<_>>();
            assert_eq!(
                worktree_roots,
                vec!["/dir1", "/dir2/b.txt"]
                    .into_iter()
                    .map(Path::new)
                    .collect(),
            );
            assert_eq!(
                workspace
                    .active_pane()
                    .read(cx)
                    .active_item()
                    .unwrap()
                    .act_as::<Editor>(cx)
                    .unwrap()
                    .read(cx)
                    .title(cx),
                "b.txt"
            );
        });

        // Ensure opening a directory and one of its children only adds one worktree.
        window
            .update(cx, |view, cx| {
                view.open_paths(
                    vec!["/dir3".into(), "/dir3/c.txt".into()],
                    OpenVisible::All,
                    None,
                    cx,
                )
            })
            .unwrap()
            .await;
        cx.read(|cx| {
            let workspace = workspace.read(cx);
            assert_project_panel_selection(workspace, Path::new("/dir3"), Path::new("c.txt"), cx);
            let worktree_roots = workspace
                .worktrees(cx)
                .map(|w| w.read(cx).as_local().unwrap().abs_path().as_ref())
                .collect::<HashSet<_>>();
            assert_eq!(
                worktree_roots,
                vec!["/dir1", "/dir2/b.txt", "/dir3"]
                    .into_iter()
                    .map(Path::new)
                    .collect(),
            );
            assert_eq!(
                workspace
                    .active_pane()
                    .read(cx)
                    .active_item()
                    .unwrap()
                    .act_as::<Editor>(cx)
                    .unwrap()
                    .read(cx)
                    .title(cx),
                "c.txt"
            );
        });

        // Ensure opening invisibly a file outside an existing worktree adds a new, invisible worktree.
        window
            .update(cx, |view, cx| {
                view.open_paths(vec!["/d.txt".into()], OpenVisible::None, None, cx)
            })
            .unwrap()
            .await;
        cx.read(|cx| {
            let workspace = workspace.read(cx);
            assert_project_panel_selection(workspace, Path::new("/d.txt"), Path::new(""), cx);
            let worktree_roots = workspace
                .worktrees(cx)
                .map(|w| w.read(cx).as_local().unwrap().abs_path().as_ref())
                .collect::<HashSet<_>>();
            assert_eq!(
                worktree_roots,
                vec!["/dir1", "/dir2/b.txt", "/dir3", "/d.txt"]
                    .into_iter()
                    .map(Path::new)
                    .collect(),
            );

            let visible_worktree_roots = workspace
                .visible_worktrees(cx)
                .map(|w| w.read(cx).as_local().unwrap().abs_path().as_ref())
                .collect::<HashSet<_>>();
            assert_eq!(
                visible_worktree_roots,
                vec!["/dir1", "/dir2/b.txt", "/dir3"]
                    .into_iter()
                    .map(Path::new)
                    .collect(),
            );

            assert_eq!(
                workspace
                    .active_pane()
                    .read(cx)
                    .active_item()
                    .unwrap()
                    .act_as::<Editor>(cx)
                    .unwrap()
                    .read(cx)
                    .title(cx),
                "d.txt"
            );
        });
    }

    #[gpui::test]
    async fn test_opening_excluded_paths(cx: &mut TestAppContext) {
        let app_state = init_test(cx);
        cx.update(|cx| {
            cx.update_global::<SettingsStore, _>(|store, cx| {
                store.update_user_settings::<WorktreeSettings>(cx, |project_settings| {
                    project_settings.file_scan_exclusions =
                        Some(vec!["excluded_dir".to_string(), "**/.git".to_string()]);
                });
            });
        });
        app_state
            .fs
            .as_fake()
            .insert_tree(
                "/root",
                json!({
                    ".gitignore": "ignored_dir\n",
                    ".git": {
                        "HEAD": "ref: refs/heads/main",
                    },
                    "regular_dir": {
                        "file": "regular file contents",
                    },
                    "ignored_dir": {
                        "ignored_subdir": {
                            "file": "ignored subfile contents",
                        },
                        "file": "ignored file contents",
                    },
                    "excluded_dir": {
                        "file": "excluded file contents",
                        "ignored_subdir": {
                            "file": "ignored subfile contents",
                        },
                    },
                }),
            )
            .await;

        let project = Project::test(app_state.fs.clone(), ["/root".as_ref()], cx).await;
        project.update(cx, |project, _cx| {
            project.languages().add(markdown_language())
        });
        let window = cx.add_window(|cx| Workspace::test_new(project, cx));
        let workspace = window.root(cx).unwrap();

        let initial_entries = cx.read(|cx| workspace.file_project_paths(cx));
        let paths_to_open = [
            Path::new("/root/excluded_dir/file").to_path_buf(),
            Path::new("/root/.git/HEAD").to_path_buf(),
            Path::new("/root/excluded_dir/ignored_subdir").to_path_buf(),
        ];
        let (opened_workspace, new_items) = cx
            .update(|cx| {
                workspace::open_paths(
                    &paths_to_open,
                    app_state,
                    workspace::OpenOptions::default(),
                    cx,
                )
            })
            .await
            .unwrap();

        assert_eq!(
            opened_workspace.root_view(cx).unwrap().entity_id(),
            workspace.entity_id(),
            "Excluded files in subfolders of a workspace root should be opened in the workspace"
        );
        let mut opened_paths = cx.read(|cx| {
            assert_eq!(
                new_items.len(),
                paths_to_open.len(),
                "Expect to get the same number of opened items as submitted paths to open"
            );
            new_items
                .iter()
                .zip(paths_to_open.iter())
                .map(|(i, path)| {
                    match i {
                        Some(Ok(i)) => {
                            Some(i.project_path(cx).map(|p| p.path.display().to_string()))
                        }
                        Some(Err(e)) => panic!("Excluded file {path:?} failed to open: {e:?}"),
                        None => None,
                    }
                    .flatten()
                })
                .collect::<Vec<_>>()
        });
        opened_paths.sort();
        assert_eq!(
            opened_paths,
            vec![
                None,
                Some(".git/HEAD".to_string()),
                Some("excluded_dir/file".to_string()),
            ],
            "Excluded files should get opened, excluded dir should not get opened"
        );

        let entries = cx.read(|cx| workspace.file_project_paths(cx));
        assert_eq!(
                initial_entries, entries,
                "Workspace entries should not change after opening excluded files and directories paths"
            );

        cx.read(|cx| {
                let pane = workspace.read(cx).active_pane().read(cx);
                let mut opened_buffer_paths = pane
                    .items()
                    .map(|i| {
                        i.project_path(cx)
                            .expect("all excluded files that got open should have a path")
                            .path
                            .display()
                            .to_string()
                    })
                    .collect::<Vec<_>>();
                opened_buffer_paths.sort();
                assert_eq!(
                    opened_buffer_paths,
                    vec![".git/HEAD".to_string(), "excluded_dir/file".to_string()],
                    "Despite not being present in the worktrees, buffers for excluded files are opened and added to the pane"
                );
            });
    }

    #[gpui::test]
    async fn test_save_conflicting_item(cx: &mut TestAppContext) {
        let app_state = init_test(cx);
        app_state
            .fs
            .as_fake()
            .insert_tree("/root", json!({ "a.txt": "" }))
            .await;

        let project = Project::test(app_state.fs.clone(), ["/root".as_ref()], cx).await;
        project.update(cx, |project, _cx| {
            project.languages().add(markdown_language())
        });
        let window = cx.add_window(|cx| Workspace::test_new(project, cx));
        let workspace = window.root(cx).unwrap();

        // Open a file within an existing worktree.
        window
            .update(cx, |view, cx| {
                view.open_paths(
                    vec![PathBuf::from("/root/a.txt")],
                    OpenVisible::All,
                    None,
                    cx,
                )
            })
            .unwrap()
            .await;
        let editor = cx.read(|cx| {
            let pane = workspace.read(cx).active_pane().read(cx);
            let item = pane.active_item().unwrap();
            item.downcast::<Editor>().unwrap()
        });

        window
            .update(cx, |_, cx| {
                editor.update(cx, |editor, cx| editor.handle_input("x", cx));
            })
            .unwrap();

        app_state
            .fs
            .as_fake()
            .insert_file("/root/a.txt", b"changed".to_vec())
            .await;

        cx.run_until_parked();
        cx.read(|cx| assert!(editor.is_dirty(cx)));
        cx.read(|cx| assert!(editor.has_conflict(cx)));

        let save_task = window
            .update(cx, |workspace, cx| {
                workspace.save_active_item(SaveIntent::Save, cx)
            })
            .unwrap();
        cx.background_executor.run_until_parked();
        cx.simulate_prompt_answer(0);
        save_task.await.unwrap();
        window
            .update(cx, |_, cx| {
                editor.update(cx, |editor, cx| {
                    assert!(!editor.is_dirty(cx));
                    assert!(!editor.has_conflict(cx));
                });
            })
            .unwrap();
    }

    #[gpui::test]
    async fn test_open_and_save_new_file(cx: &mut TestAppContext) {
        let app_state = init_test(cx);
        app_state.fs.create_dir(Path::new("/root")).await.unwrap();

        let project = Project::test(app_state.fs.clone(), ["/root".as_ref()], cx).await;
        project.update(cx, |project, _| {
            project.languages().add(markdown_language());
            project.languages().add(rust_lang());
        });
        let window = cx.add_window(|cx| Workspace::test_new(project, cx));
        let worktree = cx.update(|cx| window.read(cx).unwrap().worktrees(cx).next().unwrap());

        // Create a new untitled buffer
        cx.dispatch_action(window.into(), NewFile);
        let editor = window
            .read_with(cx, |workspace, cx| {
                workspace
                    .active_item(cx)
                    .unwrap()
                    .downcast::<Editor>()
                    .unwrap()
            })
            .unwrap();

        window
            .update(cx, |_, cx| {
                editor.update(cx, |editor, cx| {
                    assert!(!editor.is_dirty(cx));
                    assert_eq!(editor.title(cx), "untitled");
                    assert!(Arc::ptr_eq(
                        &editor.buffer().read(cx).language_at(0, cx).unwrap(),
                        &languages::PLAIN_TEXT
                    ));
                    editor.handle_input("hi", cx);
                    assert!(editor.is_dirty(cx));
                });
            })
            .unwrap();

        // Save the buffer. This prompts for a filename.
        let save_task = window
            .update(cx, |workspace, cx| {
                workspace.save_active_item(SaveIntent::Save, cx)
            })
            .unwrap();
        cx.background_executor.run_until_parked();
        cx.simulate_new_path_selection(|parent_dir| {
            assert_eq!(parent_dir, Path::new("/root"));
            Some(parent_dir.join("the-new-name.rs"))
        });
        cx.read(|cx| {
            assert!(editor.is_dirty(cx));
            assert_eq!(editor.read(cx).title(cx), "untitled");
        });

        // When the save completes, the buffer's title is updated and the language is assigned based
        // on the path.
        save_task.await.unwrap();
        window
            .update(cx, |_, cx| {
                editor.update(cx, |editor, cx| {
                    assert!(!editor.is_dirty(cx));
                    assert_eq!(editor.title(cx), "the-new-name.rs");
                    assert_eq!(
                        editor.buffer().read(cx).language_at(0, cx).unwrap().name(),
                        "Rust".into()
                    );
                });
            })
            .unwrap();

        // Edit the file and save it again. This time, there is no filename prompt.
        window
            .update(cx, |_, cx| {
                editor.update(cx, |editor, cx| {
                    editor.handle_input(" there", cx);
                    assert!(editor.is_dirty(cx));
                });
            })
            .unwrap();

        let save_task = window
            .update(cx, |workspace, cx| {
                workspace.save_active_item(SaveIntent::Save, cx)
            })
            .unwrap();
        save_task.await.unwrap();

        assert!(!cx.did_prompt_for_new_path());
        window
            .update(cx, |_, cx| {
                editor.update(cx, |editor, cx| {
                    assert!(!editor.is_dirty(cx));
                    assert_eq!(editor.title(cx), "the-new-name.rs")
                });
            })
            .unwrap();

        // Open the same newly-created file in another pane item. The new editor should reuse
        // the same buffer.
        cx.dispatch_action(window.into(), NewFile);
        window
            .update(cx, |workspace, cx| {
                workspace.split_and_clone(
                    workspace.active_pane().clone(),
                    SplitDirection::Right,
                    cx,
                );
                workspace.open_path((worktree.read(cx).id(), "the-new-name.rs"), None, true, cx)
            })
            .unwrap()
            .await
            .unwrap();
        let editor2 = window
            .update(cx, |workspace, cx| {
                workspace
                    .active_item(cx)
                    .unwrap()
                    .downcast::<Editor>()
                    .unwrap()
            })
            .unwrap();
        cx.read(|cx| {
            assert_eq!(
                editor2.read(cx).buffer().read(cx).as_singleton().unwrap(),
                editor.read(cx).buffer().read(cx).as_singleton().unwrap()
            );
        })
    }

    #[gpui::test]
    async fn test_setting_language_when_saving_as_single_file_worktree(cx: &mut TestAppContext) {
        let app_state = init_test(cx);
        app_state.fs.create_dir(Path::new("/root")).await.unwrap();

        let project = Project::test(app_state.fs.clone(), [], cx).await;
        project.update(cx, |project, _| {
            project.languages().add(rust_lang());
            project.languages().add(markdown_language());
        });
        let window = cx.add_window(|cx| Workspace::test_new(project, cx));

        // Create a new untitled buffer
        cx.dispatch_action(window.into(), NewFile);
        let editor = window
            .read_with(cx, |workspace, cx| {
                workspace
                    .active_item(cx)
                    .unwrap()
                    .downcast::<Editor>()
                    .unwrap()
            })
            .unwrap();
        window
            .update(cx, |_, cx| {
                editor.update(cx, |editor, cx| {
                    assert!(Arc::ptr_eq(
                        &editor.buffer().read(cx).language_at(0, cx).unwrap(),
                        &languages::PLAIN_TEXT
                    ));
                    editor.handle_input("hi", cx);
                    assert!(editor.is_dirty(cx));
                });
            })
            .unwrap();

        // Save the buffer. This prompts for a filename.
        let save_task = window
            .update(cx, |workspace, cx| {
                workspace.save_active_item(SaveIntent::Save, cx)
            })
            .unwrap();
        cx.background_executor.run_until_parked();
        cx.simulate_new_path_selection(|_| Some(PathBuf::from("/root/the-new-name.rs")));
        save_task.await.unwrap();
        // The buffer is not dirty anymore and the language is assigned based on the path.
        window
            .update(cx, |_, cx| {
                editor.update(cx, |editor, cx| {
                    assert!(!editor.is_dirty(cx));
                    assert_eq!(
                        editor.buffer().read(cx).language_at(0, cx).unwrap().name(),
                        "Rust".into()
                    )
                });
            })
            .unwrap();
    }

    #[gpui::test]
    async fn test_pane_actions(cx: &mut TestAppContext) {
        let app_state = init_test(cx);
        app_state
            .fs
            .as_fake()
            .insert_tree(
                "/root",
                json!({
                    "a": {
                        "file1": "contents 1",
                        "file2": "contents 2",
                        "file3": "contents 3",
                    },
                }),
            )
            .await;

        let project = Project::test(app_state.fs.clone(), ["/root".as_ref()], cx).await;
        project.update(cx, |project, _cx| {
            project.languages().add(markdown_language())
        });
        let window = cx.add_window(|cx| Workspace::test_new(project, cx));
        let workspace = window.root(cx).unwrap();

        let entries = cx.read(|cx| workspace.file_project_paths(cx));
        let file1 = entries[0].clone();

        let pane_1 = cx.read(|cx| workspace.read(cx).active_pane().clone());

        window
            .update(cx, |w, cx| w.open_path(file1.clone(), None, true, cx))
            .unwrap()
            .await
            .unwrap();

        let (editor_1, buffer) = window
            .update(cx, |_, cx| {
                pane_1.update(cx, |pane_1, cx| {
                    let editor = pane_1.active_item().unwrap().downcast::<Editor>().unwrap();
                    assert_eq!(editor.project_path(cx), Some(file1.clone()));
                    let buffer = editor.update(cx, |editor, cx| {
                        editor.insert("dirt", cx);
                        editor.buffer().downgrade()
                    });
                    (editor.downgrade(), buffer)
                })
            })
            .unwrap();

        cx.dispatch_action(window.into(), pane::SplitRight);
        let editor_2 = cx.update(|cx| {
            let pane_2 = workspace.read(cx).active_pane().clone();
            assert_ne!(pane_1, pane_2);

            let pane2_item = pane_2.read(cx).active_item().unwrap();
            assert_eq!(pane2_item.project_path(cx), Some(file1.clone()));

            pane2_item.downcast::<Editor>().unwrap().downgrade()
        });
        cx.dispatch_action(
            window.into(),
            workspace::CloseActiveItem { save_intent: None },
        );

        cx.background_executor.run_until_parked();
        window
            .read_with(cx, |workspace, _| {
                assert_eq!(workspace.panes().len(), 1);
                assert_eq!(workspace.active_pane(), &pane_1);
            })
            .unwrap();

        cx.dispatch_action(
            window.into(),
            workspace::CloseActiveItem { save_intent: None },
        );
        cx.background_executor.run_until_parked();
        cx.simulate_prompt_answer(1);
        cx.background_executor.run_until_parked();

        window
            .update(cx, |workspace, cx| {
                assert_eq!(workspace.panes().len(), 1);
                assert!(workspace.active_item(cx).is_none());
            })
            .unwrap();

        cx.run_until_parked();
        editor_1.assert_released();
        editor_2.assert_released();
        buffer.assert_released();
    }

    #[gpui::test]
    async fn test_navigation(cx: &mut TestAppContext) {
        let app_state = init_test(cx);
        app_state
            .fs
            .as_fake()
            .insert_tree(
                "/root",
                json!({
                    "a": {
                        "file1": "contents 1\n".repeat(20),
                        "file2": "contents 2\n".repeat(20),
                        "file3": "contents 3\n".repeat(20),
                    },
                }),
            )
            .await;

        let project = Project::test(app_state.fs.clone(), ["/root".as_ref()], cx).await;
        project.update(cx, |project, _cx| {
            project.languages().add(markdown_language())
        });
        let workspace = cx.add_window(|cx| Workspace::test_new(project.clone(), cx));
        let pane = workspace
            .read_with(cx, |workspace, _| workspace.active_pane().clone())
            .unwrap();

        let entries = cx.update(|cx| workspace.root(cx).unwrap().file_project_paths(cx));
        let file1 = entries[0].clone();
        let file2 = entries[1].clone();
        let file3 = entries[2].clone();

        let editor1 = workspace
            .update(cx, |w, cx| w.open_path(file1.clone(), None, true, cx))
            .unwrap()
            .await
            .unwrap()
            .downcast::<Editor>()
            .unwrap();
        workspace
            .update(cx, |_, cx| {
                editor1.update(cx, |editor, cx| {
                    editor.change_selections(Some(Autoscroll::fit()), cx, |s| {
                        s.select_display_ranges([DisplayPoint::new(DisplayRow(10), 0)
                            ..DisplayPoint::new(DisplayRow(10), 0)])
                    });
                });
            })
            .unwrap();

        let editor2 = workspace
            .update(cx, |w, cx| w.open_path(file2.clone(), None, true, cx))
            .unwrap()
            .await
            .unwrap()
            .downcast::<Editor>()
            .unwrap();
        let editor3 = workspace
            .update(cx, |w, cx| w.open_path(file3.clone(), None, true, cx))
            .unwrap()
            .await
            .unwrap()
            .downcast::<Editor>()
            .unwrap();

        workspace
            .update(cx, |_, cx| {
                editor3.update(cx, |editor, cx| {
                    editor.change_selections(Some(Autoscroll::fit()), cx, |s| {
                        s.select_display_ranges([DisplayPoint::new(DisplayRow(12), 0)
                            ..DisplayPoint::new(DisplayRow(12), 0)])
                    });
                    editor.newline(&Default::default(), cx);
                    editor.newline(&Default::default(), cx);
                    editor.move_down(&Default::default(), cx);
                    editor.move_down(&Default::default(), cx);
                    editor.save(true, project.clone(), cx)
                })
            })
            .unwrap()
            .await
            .unwrap();
        workspace
            .update(cx, |_, cx| {
                editor3.update(cx, |editor, cx| {
                    editor.set_scroll_position(point(0., 12.5), cx)
                });
            })
            .unwrap();
        assert_eq!(
            active_location(&workspace, cx),
            (file3.clone(), DisplayPoint::new(DisplayRow(16), 0), 12.5)
        );

        workspace
            .update(cx, |w, cx| w.go_back(w.active_pane().downgrade(), cx))
            .unwrap()
            .await
            .unwrap();
        assert_eq!(
            active_location(&workspace, cx),
            (file3.clone(), DisplayPoint::new(DisplayRow(0), 0), 0.)
        );

        workspace
            .update(cx, |w, cx| w.go_back(w.active_pane().downgrade(), cx))
            .unwrap()
            .await
            .unwrap();
        assert_eq!(
            active_location(&workspace, cx),
            (file2.clone(), DisplayPoint::new(DisplayRow(0), 0), 0.)
        );

        workspace
            .update(cx, |w, cx| w.go_back(w.active_pane().downgrade(), cx))
            .unwrap()
            .await
            .unwrap();
        assert_eq!(
            active_location(&workspace, cx),
            (file1.clone(), DisplayPoint::new(DisplayRow(10), 0), 0.)
        );

        workspace
            .update(cx, |w, cx| w.go_back(w.active_pane().downgrade(), cx))
            .unwrap()
            .await
            .unwrap();
        assert_eq!(
            active_location(&workspace, cx),
            (file1.clone(), DisplayPoint::new(DisplayRow(0), 0), 0.)
        );

        // Go back one more time and ensure we don't navigate past the first item in the history.
        workspace
            .update(cx, |w, cx| w.go_back(w.active_pane().downgrade(), cx))
            .unwrap()
            .await
            .unwrap();
        assert_eq!(
            active_location(&workspace, cx),
            (file1.clone(), DisplayPoint::new(DisplayRow(0), 0), 0.)
        );

        workspace
            .update(cx, |w, cx| w.go_forward(w.active_pane().downgrade(), cx))
            .unwrap()
            .await
            .unwrap();
        assert_eq!(
            active_location(&workspace, cx),
            (file1.clone(), DisplayPoint::new(DisplayRow(10), 0), 0.)
        );

        workspace
            .update(cx, |w, cx| w.go_forward(w.active_pane().downgrade(), cx))
            .unwrap()
            .await
            .unwrap();
        assert_eq!(
            active_location(&workspace, cx),
            (file2.clone(), DisplayPoint::new(DisplayRow(0), 0), 0.)
        );

        // Go forward to an item that has been closed, ensuring it gets re-opened at the same
        // location.
        workspace
            .update(cx, |_, cx| {
                pane.update(cx, |pane, cx| {
                    let editor3_id = editor3.entity_id();
                    drop(editor3);
                    pane.close_item_by_id(editor3_id, SaveIntent::Close, cx)
                })
            })
            .unwrap()
            .await
            .unwrap();
        workspace
            .update(cx, |w, cx| w.go_forward(w.active_pane().downgrade(), cx))
            .unwrap()
            .await
            .unwrap();
        assert_eq!(
            active_location(&workspace, cx),
            (file3.clone(), DisplayPoint::new(DisplayRow(0), 0), 0.)
        );

        workspace
            .update(cx, |w, cx| w.go_forward(w.active_pane().downgrade(), cx))
            .unwrap()
            .await
            .unwrap();
        assert_eq!(
            active_location(&workspace, cx),
            (file3.clone(), DisplayPoint::new(DisplayRow(16), 0), 12.5)
        );

        workspace
            .update(cx, |w, cx| w.go_back(w.active_pane().downgrade(), cx))
            .unwrap()
            .await
            .unwrap();
        assert_eq!(
            active_location(&workspace, cx),
            (file3.clone(), DisplayPoint::new(DisplayRow(0), 0), 0.)
        );

        // Go back to an item that has been closed and removed from disk
        workspace
            .update(cx, |_, cx| {
                pane.update(cx, |pane, cx| {
                    let editor2_id = editor2.entity_id();
                    drop(editor2);
                    pane.close_item_by_id(editor2_id, SaveIntent::Close, cx)
                })
            })
            .unwrap()
            .await
            .unwrap();
        app_state
            .fs
            .remove_file(Path::new("/root/a/file2"), Default::default())
            .await
            .unwrap();
        cx.background_executor.run_until_parked();

        workspace
            .update(cx, |w, cx| w.go_back(w.active_pane().downgrade(), cx))
            .unwrap()
            .await
            .unwrap();
        assert_eq!(
            active_location(&workspace, cx),
            (file2.clone(), DisplayPoint::new(DisplayRow(0), 0), 0.)
        );
        workspace
            .update(cx, |w, cx| w.go_forward(w.active_pane().downgrade(), cx))
            .unwrap()
            .await
            .unwrap();
        assert_eq!(
            active_location(&workspace, cx),
            (file3.clone(), DisplayPoint::new(DisplayRow(0), 0), 0.)
        );

        // Modify file to collapse multiple nav history entries into the same location.
        // Ensure we don't visit the same location twice when navigating.
        workspace
            .update(cx, |_, cx| {
                editor1.update(cx, |editor, cx| {
                    editor.change_selections(None, cx, |s| {
                        s.select_display_ranges([DisplayPoint::new(DisplayRow(15), 0)
                            ..DisplayPoint::new(DisplayRow(15), 0)])
                    })
                });
            })
            .unwrap();
        for _ in 0..5 {
            workspace
                .update(cx, |_, cx| {
                    editor1.update(cx, |editor, cx| {
                        editor.change_selections(None, cx, |s| {
                            s.select_display_ranges([DisplayPoint::new(DisplayRow(3), 0)
                                ..DisplayPoint::new(DisplayRow(3), 0)])
                        });
                    });
                })
                .unwrap();

            workspace
                .update(cx, |_, cx| {
                    editor1.update(cx, |editor, cx| {
                        editor.change_selections(None, cx, |s| {
                            s.select_display_ranges([DisplayPoint::new(DisplayRow(13), 0)
                                ..DisplayPoint::new(DisplayRow(13), 0)])
                        })
                    });
                })
                .unwrap();
        }
        workspace
            .update(cx, |_, cx| {
                editor1.update(cx, |editor, cx| {
                    editor.transact(cx, |editor, cx| {
                        editor.change_selections(None, cx, |s| {
                            s.select_display_ranges([DisplayPoint::new(DisplayRow(2), 0)
                                ..DisplayPoint::new(DisplayRow(14), 0)])
                        });
                        editor.insert("", cx);
                    })
                });
            })
            .unwrap();

        workspace
            .update(cx, |_, cx| {
                editor1.update(cx, |editor, cx| {
                    editor.change_selections(None, cx, |s| {
                        s.select_display_ranges([DisplayPoint::new(DisplayRow(1), 0)
                            ..DisplayPoint::new(DisplayRow(1), 0)])
                    })
                });
            })
            .unwrap();
        workspace
            .update(cx, |w, cx| w.go_back(w.active_pane().downgrade(), cx))
            .unwrap()
            .await
            .unwrap();
        assert_eq!(
            active_location(&workspace, cx),
            (file1.clone(), DisplayPoint::new(DisplayRow(2), 0), 0.)
        );
        workspace
            .update(cx, |w, cx| w.go_back(w.active_pane().downgrade(), cx))
            .unwrap()
            .await
            .unwrap();
        assert_eq!(
            active_location(&workspace, cx),
            (file1.clone(), DisplayPoint::new(DisplayRow(3), 0), 0.)
        );

        fn active_location(
            workspace: &WindowHandle<Workspace>,
            cx: &mut TestAppContext,
        ) -> (ProjectPath, DisplayPoint, f32) {
            workspace
                .update(cx, |workspace, cx| {
                    let item = workspace.active_item(cx).unwrap();
                    let editor = item.downcast::<Editor>().unwrap();
                    let (selections, scroll_position) = editor.update(cx, |editor, cx| {
                        (
                            editor.selections.display_ranges(cx),
                            editor.scroll_position(cx),
                        )
                    });
                    (
                        item.project_path(cx).unwrap(),
                        selections[0].start,
                        scroll_position.y,
                    )
                })
                .unwrap()
        }
    }

    #[gpui::test]
    async fn test_reopening_closed_items(cx: &mut TestAppContext) {
        let app_state = init_test(cx);
        app_state
            .fs
            .as_fake()
            .insert_tree(
                "/root",
                json!({
                    "a": {
                        "file1": "",
                        "file2": "",
                        "file3": "",
                        "file4": "",
                    },
                }),
            )
            .await;

        let project = Project::test(app_state.fs.clone(), ["/root".as_ref()], cx).await;
        project.update(cx, |project, _cx| {
            project.languages().add(markdown_language())
        });
        let workspace = cx.add_window(|cx| Workspace::test_new(project, cx));
        let pane = workspace
            .read_with(cx, |workspace, _| workspace.active_pane().clone())
            .unwrap();

        let entries = cx.update(|cx| workspace.root(cx).unwrap().file_project_paths(cx));
        let file1 = entries[0].clone();
        let file2 = entries[1].clone();
        let file3 = entries[2].clone();
        let file4 = entries[3].clone();

        let file1_item_id = workspace
            .update(cx, |w, cx| w.open_path(file1.clone(), None, true, cx))
            .unwrap()
            .await
            .unwrap()
            .item_id();
        let file2_item_id = workspace
            .update(cx, |w, cx| w.open_path(file2.clone(), None, true, cx))
            .unwrap()
            .await
            .unwrap()
            .item_id();
        let file3_item_id = workspace
            .update(cx, |w, cx| w.open_path(file3.clone(), None, true, cx))
            .unwrap()
            .await
            .unwrap()
            .item_id();
        let file4_item_id = workspace
            .update(cx, |w, cx| w.open_path(file4.clone(), None, true, cx))
            .unwrap()
            .await
            .unwrap()
            .item_id();
        assert_eq!(active_path(&workspace, cx), Some(file4.clone()));

        // Close all the pane items in some arbitrary order.
        workspace
            .update(cx, |_, cx| {
                pane.update(cx, |pane, cx| {
                    pane.close_item_by_id(file1_item_id, SaveIntent::Close, cx)
                })
            })
            .unwrap()
            .await
            .unwrap();
        assert_eq!(active_path(&workspace, cx), Some(file4.clone()));

        workspace
            .update(cx, |_, cx| {
                pane.update(cx, |pane, cx| {
                    pane.close_item_by_id(file4_item_id, SaveIntent::Close, cx)
                })
            })
            .unwrap()
            .await
            .unwrap();
        assert_eq!(active_path(&workspace, cx), Some(file3.clone()));

        workspace
            .update(cx, |_, cx| {
                pane.update(cx, |pane, cx| {
                    pane.close_item_by_id(file2_item_id, SaveIntent::Close, cx)
                })
            })
            .unwrap()
            .await
            .unwrap();
        assert_eq!(active_path(&workspace, cx), Some(file3.clone()));
        workspace
            .update(cx, |_, cx| {
                pane.update(cx, |pane, cx| {
                    pane.close_item_by_id(file3_item_id, SaveIntent::Close, cx)
                })
            })
            .unwrap()
            .await
            .unwrap();

        assert_eq!(active_path(&workspace, cx), None);

        // Reopen all the closed items, ensuring they are reopened in the same order
        // in which they were closed.
        workspace
            .update(cx, Workspace::reopen_closed_item)
            .unwrap()
            .await
            .unwrap();
        assert_eq!(active_path(&workspace, cx), Some(file3.clone()));

        workspace
            .update(cx, Workspace::reopen_closed_item)
            .unwrap()
            .await
            .unwrap();
        assert_eq!(active_path(&workspace, cx), Some(file2.clone()));

        workspace
            .update(cx, Workspace::reopen_closed_item)
            .unwrap()
            .await
            .unwrap();
        assert_eq!(active_path(&workspace, cx), Some(file4.clone()));

        workspace
            .update(cx, Workspace::reopen_closed_item)
            .unwrap()
            .await
            .unwrap();
        assert_eq!(active_path(&workspace, cx), Some(file1.clone()));

        // Reopening past the last closed item is a no-op.
        workspace
            .update(cx, Workspace::reopen_closed_item)
            .unwrap()
            .await
            .unwrap();
        assert_eq!(active_path(&workspace, cx), Some(file1.clone()));

        // Reopening closed items doesn't interfere with navigation history.
        workspace
            .update(cx, |workspace, cx| {
                workspace.go_back(workspace.active_pane().downgrade(), cx)
            })
            .unwrap()
            .await
            .unwrap();
        assert_eq!(active_path(&workspace, cx), Some(file4.clone()));

        workspace
            .update(cx, |workspace, cx| {
                workspace.go_back(workspace.active_pane().downgrade(), cx)
            })
            .unwrap()
            .await
            .unwrap();
        assert_eq!(active_path(&workspace, cx), Some(file2.clone()));

        workspace
            .update(cx, |workspace, cx| {
                workspace.go_back(workspace.active_pane().downgrade(), cx)
            })
            .unwrap()
            .await
            .unwrap();
        assert_eq!(active_path(&workspace, cx), Some(file3.clone()));

        workspace
            .update(cx, |workspace, cx| {
                workspace.go_back(workspace.active_pane().downgrade(), cx)
            })
            .unwrap()
            .await
            .unwrap();
        assert_eq!(active_path(&workspace, cx), Some(file4.clone()));

        workspace
            .update(cx, |workspace, cx| {
                workspace.go_back(workspace.active_pane().downgrade(), cx)
            })
            .unwrap()
            .await
            .unwrap();
        assert_eq!(active_path(&workspace, cx), Some(file3.clone()));

        workspace
            .update(cx, |workspace, cx| {
                workspace.go_back(workspace.active_pane().downgrade(), cx)
            })
            .unwrap()
            .await
            .unwrap();
        assert_eq!(active_path(&workspace, cx), Some(file2.clone()));

        workspace
            .update(cx, |workspace, cx| {
                workspace.go_back(workspace.active_pane().downgrade(), cx)
            })
            .unwrap()
            .await
            .unwrap();
        assert_eq!(active_path(&workspace, cx), Some(file1.clone()));

        workspace
            .update(cx, |workspace, cx| {
                workspace.go_back(workspace.active_pane().downgrade(), cx)
            })
            .unwrap()
            .await
            .unwrap();
        assert_eq!(active_path(&workspace, cx), Some(file1.clone()));

        fn active_path(
            workspace: &WindowHandle<Workspace>,
            cx: &TestAppContext,
        ) -> Option<ProjectPath> {
            workspace
                .read_with(cx, |workspace, cx| {
                    let item = workspace.active_item(cx)?;
                    item.project_path(cx)
                })
                .unwrap()
        }
    }

    fn init_keymap_test(cx: &mut TestAppContext) -> Arc<AppState> {
        cx.update(|cx| {
            let app_state = AppState::test(cx);

            theme::init(theme::LoadThemes::JustBase, cx);
            client::init(&app_state.client, cx);
            language::init(cx);
            workspace::init(app_state.clone(), cx);
            welcome::init(cx);
            Project::init_settings(cx);
            app_state
        })
    }

    #[gpui::test]
    async fn test_base_keymap(cx: &mut gpui::TestAppContext) {
        let executor = cx.executor();
        let app_state = init_keymap_test(cx);
        let project = Project::test(app_state.fs.clone(), [], cx).await;
        let workspace = cx.add_window(|cx| Workspace::test_new(project.clone(), cx));

        actions!(test1, [A, B]);
        // From the Atom keymap
        use workspace::ActivatePreviousPane;
        // From the JetBrains keymap
        use workspace::ActivatePrevItem;

        app_state
            .fs
            .save(
                "/settings.json".as_ref(),
                &r#"{"base_keymap": "Atom"}"#.into(),
                Default::default(),
            )
            .await
            .unwrap();

        app_state
            .fs
            .save(
                "/keymap.json".as_ref(),
                &r#"[{"bindings": {"backspace": "test1::A"}}]"#.into(),
                Default::default(),
            )
            .await
            .unwrap();
        executor.run_until_parked();
        cx.update(|cx| {
            let settings_rx = watch_config_file(
                &executor,
                app_state.fs.clone(),
                PathBuf::from("/settings.json"),
            );
            let keymap_rx = watch_config_file(
                &executor,
                app_state.fs.clone(),
                PathBuf::from("/keymap.json"),
            );
            handle_settings_file_changes(settings_rx, cx, |_, _| {});
            handle_keymap_file_changes(keymap_rx, cx, |_, _| {});
        });
        workspace
            .update(cx, |workspace, cx| {
                workspace.register_action(|_, _: &A, _cx| {});
                workspace.register_action(|_, _: &B, _cx| {});
                workspace.register_action(|_, _: &ActivatePreviousPane, _cx| {});
                workspace.register_action(|_, _: &ActivatePrevItem, _cx| {});
                cx.notify();
            })
            .unwrap();
        executor.run_until_parked();
        // Test loading the keymap base at all
        assert_key_bindings_for(
            workspace.into(),
            cx,
            vec![("backspace", &A), ("k", &ActivatePreviousPane)],
            line!(),
        );

        // Test modifying the users keymap, while retaining the base keymap
        app_state
            .fs
            .save(
                "/keymap.json".as_ref(),
                &r#"[{"bindings": {"backspace": "test1::B"}}]"#.into(),
                Default::default(),
            )
            .await
            .unwrap();

        executor.run_until_parked();

        assert_key_bindings_for(
            workspace.into(),
            cx,
            vec![("backspace", &B), ("k", &ActivatePreviousPane)],
            line!(),
        );

        // Test modifying the base, while retaining the users keymap
        app_state
            .fs
            .save(
                "/settings.json".as_ref(),
                &r#"{"base_keymap": "JetBrains"}"#.into(),
                Default::default(),
            )
            .await
            .unwrap();

        executor.run_until_parked();

        assert_key_bindings_for(
            workspace.into(),
            cx,
            vec![("backspace", &B), ("[", &ActivatePrevItem)],
            line!(),
        );
    }

    #[gpui::test]
    async fn test_disabled_keymap_binding(cx: &mut gpui::TestAppContext) {
        let executor = cx.executor();
        let app_state = init_keymap_test(cx);
        let project = Project::test(app_state.fs.clone(), [], cx).await;
        let workspace = cx.add_window(|cx| Workspace::test_new(project.clone(), cx));

        actions!(test2, [A, B]);
        // From the Atom keymap
        use workspace::ActivatePreviousPane;
        // From the JetBrains keymap
        use diagnostics::Deploy;

        workspace
            .update(cx, |workspace, _| {
                workspace.register_action(|_, _: &A, _cx| {});
                workspace.register_action(|_, _: &B, _cx| {});
                workspace.register_action(|_, _: &Deploy, _cx| {});
            })
            .unwrap();
        app_state
            .fs
            .save(
                "/settings.json".as_ref(),
                &r#"{"base_keymap": "Atom"}"#.into(),
                Default::default(),
            )
            .await
            .unwrap();
        app_state
            .fs
            .save(
                "/keymap.json".as_ref(),
                &r#"[{"bindings": {"backspace": "test2::A"}}]"#.into(),
                Default::default(),
            )
            .await
            .unwrap();

        cx.update(|cx| {
            let settings_rx = watch_config_file(
                &executor,
                app_state.fs.clone(),
                PathBuf::from("/settings.json"),
            );
            let keymap_rx = watch_config_file(
                &executor,
                app_state.fs.clone(),
                PathBuf::from("/keymap.json"),
            );

            handle_settings_file_changes(settings_rx, cx, |_, _| {});
            handle_keymap_file_changes(keymap_rx, cx, |_, _| {});
        });

        cx.background_executor.run_until_parked();

        cx.background_executor.run_until_parked();
        // Test loading the keymap base at all
        assert_key_bindings_for(
            workspace.into(),
            cx,
            vec![("backspace", &A), ("k", &ActivatePreviousPane)],
            line!(),
        );

        // Test disabling the key binding for the base keymap
        app_state
            .fs
            .save(
                "/keymap.json".as_ref(),
                &r#"[{"bindings": {"backspace": null}}]"#.into(),
                Default::default(),
            )
            .await
            .unwrap();

        cx.background_executor.run_until_parked();

        assert_key_bindings_for(
            workspace.into(),
            cx,
            vec![("k", &ActivatePreviousPane)],
            line!(),
        );

        // Test modifying the base, while retaining the users keymap
        app_state
            .fs
            .save(
                "/settings.json".as_ref(),
                &r#"{"base_keymap": "JetBrains"}"#.into(),
                Default::default(),
            )
            .await
            .unwrap();

        cx.background_executor.run_until_parked();

        assert_key_bindings_for(workspace.into(), cx, vec![("6", &Deploy)], line!());
    }

    #[gpui::test]
    fn test_bundled_settings_and_themes(cx: &mut AppContext) {
        cx.text_system()
            .add_fonts(vec![
                Assets
                    .load("fonts/plex-mono/ZedPlexMono-Regular.ttf")
                    .unwrap()
                    .unwrap(),
                Assets
                    .load("fonts/plex-sans/ZedPlexSans-Regular.ttf")
                    .unwrap()
                    .unwrap(),
            ])
            .unwrap();
        let themes = ThemeRegistry::default();
        settings::init(cx);
        theme::init(theme::LoadThemes::JustBase, cx);

        let mut has_default_theme = false;
        for theme_name in themes.list().into_iter().map(|meta| meta.name) {
            let theme = themes.get(&theme_name).unwrap();
            assert_eq!(theme.name, theme_name);
            if theme.name == ThemeSettings::get(None, cx).active_theme.name {
                has_default_theme = true;
            }
        }
        assert!(has_default_theme);
    }

    #[gpui::test]
    async fn test_bundled_languages(cx: &mut TestAppContext) {
        env_logger::builder().is_test(true).try_init().ok();
        let settings = cx.update(SettingsStore::test);
        cx.set_global(settings);
        let languages = LanguageRegistry::test(cx.executor());
        let languages = Arc::new(languages);
        let node_runtime = node_runtime::NodeRuntime::unavailable();
        cx.update(|cx| {
            languages::init(languages.clone(), node_runtime, cx);
        });
        for name in languages.language_names() {
            languages
                .language_for_name(&name)
                .await
                .with_context(|| format!("language name {name}"))
                .unwrap();
        }
        cx.run_until_parked();
    }

    pub(crate) fn init_test(cx: &mut TestAppContext) -> Arc<AppState> {
        init_test_with_state(cx, cx.update(AppState::test))
    }

    fn init_test_with_state(
        cx: &mut TestAppContext,
        mut app_state: Arc<AppState>,
    ) -> Arc<AppState> {
        cx.update(move |cx| {
            env_logger::builder().is_test(true).try_init().ok();

            let state = Arc::get_mut(&mut app_state).unwrap();
            state.build_window_options = build_window_options;

            app_state.languages.add(markdown_language());

            vim_mode_setting::init(cx);
            theme::init(theme::LoadThemes::JustBase, cx);
            audio::init((), cx);
            channel::init(&app_state.client, app_state.user_store.clone(), cx);
            call::init(app_state.client.clone(), app_state.user_store.clone(), cx);
            notifications::init(app_state.client.clone(), app_state.user_store.clone(), cx);
            workspace::init(app_state.clone(), cx);
            Project::init_settings(cx);
            release_channel::init(SemanticVersion::default(), cx);
            command_palette::init(cx);
            language::init(cx);
            editor::init(cx);
            collab_ui::init(&app_state, cx);
            git_ui::init(cx);
            project_panel::init((), cx);
            outline_panel::init((), cx);
            terminal_view::init(cx);
            copilot::copilot_chat::init(
                app_state.fs.clone(),
                app_state.client.http_client().clone(),
                cx,
            );
            language_model::init(cx);
            language_models::init(
                app_state.user_store.clone(),
                app_state.client.clone(),
                app_state.fs.clone(),
                cx,
            );
            let prompt_builder =
                assistant::init(app_state.fs.clone(), app_state.client.clone(), false, cx);
            repl::init(app_state.fs.clone(), cx);
            repl::notebook::init(cx);
            tasks_ui::init(cx);
            project::dap_store::DapStore::init(&app_state.client.clone().into());
            debugger_ui::init(cx);
            initialize_workspace(app_state.clone(), prompt_builder, cx);
            search::init(cx);
            app_state
        })
    }

    fn rust_lang() -> Arc<language::Language> {
        Arc::new(language::Language::new(
            language::LanguageConfig {
                name: "Rust".into(),
                matcher: LanguageMatcher {
                    path_suffixes: vec!["rs".to_string()],
                    ..Default::default()
                },
                ..Default::default()
            },
            Some(tree_sitter_rust::LANGUAGE.into()),
        ))
    }

    fn markdown_language() -> Arc<language::Language> {
        Arc::new(language::Language::new(
            language::LanguageConfig {
                name: "Markdown".into(),
                matcher: LanguageMatcher {
                    path_suffixes: vec!["md".to_string()],
                    ..Default::default()
                },
                ..Default::default()
            },
            Some(tree_sitter_md::LANGUAGE.into()),
        ))
    }

    #[track_caller]
    fn assert_key_bindings_for(
        window: AnyWindowHandle,
        cx: &TestAppContext,
        actions: Vec<(&'static str, &dyn Action)>,
        line: u32,
    ) {
        let available_actions = cx
            .update(|cx| window.update(cx, |_, cx| cx.available_actions()))
            .unwrap();
        for (key, action) in actions {
            let bindings = cx
                .update(|cx| window.update(cx, |_, cx| cx.bindings_for_action(action)))
                .unwrap();
            // assert that...
            assert!(
                available_actions.iter().any(|bound_action| {
                    // actions match...
                    bound_action.partial_eq(action)
                }),
                "On {} Failed to find {}",
                line,
                action.name(),
            );
            assert!(
                // and key strokes contain the given key
                bindings
                    .into_iter()
                    .any(|binding| binding.keystrokes().iter().any(|k| k.key == key)),
                "On {} Failed to find {} with key binding {}",
                line,
                action.name(),
                key
            );
        }
    }
}<|MERGE_RESOLUTION|>--- conflicted
+++ resolved
@@ -208,395 +208,8 @@
                 .unwrap_or(true)
         });
 
-<<<<<<< HEAD
-        let release_channel = ReleaseChannel::global(cx);
-        let assistant2_feature_flag = cx.wait_for_flag::<feature_flags::Assistant2FeatureFlag>();
-
-        let prompt_builder = prompt_builder.clone();
-        cx.spawn(|workspace_handle, mut cx| async move {
-            let project_panel = ProjectPanel::load(workspace_handle.clone(), cx.clone());
-            let outline_panel = OutlinePanel::load(workspace_handle.clone(), cx.clone());
-            let terminal_panel = TerminalPanel::load(workspace_handle.clone(), cx.clone());
-            let channels_panel =
-                collab_ui::collab_panel::CollabPanel::load(workspace_handle.clone(), cx.clone());
-            let chat_panel =
-                collab_ui::chat_panel::ChatPanel::load(workspace_handle.clone(), cx.clone());
-            let notification_panel = collab_ui::notification_panel::NotificationPanel::load(
-                workspace_handle.clone(),
-                cx.clone(),
-            );
-            let debug_panel = DebugPanel::load(workspace_handle.clone(), cx.clone());
-
-            let (
-                project_panel,
-                outline_panel,
-                terminal_panel,
-                channels_panel,
-                chat_panel,
-                notification_panel,
-                debug_panel,
-            ) = futures::try_join!(
-                project_panel,
-                outline_panel,
-                terminal_panel,
-                channels_panel,
-                chat_panel,
-                notification_panel,
-                debug_panel
-            )?;
-
-            workspace_handle.update(&mut cx, |workspace, cx| {
-                workspace.add_panel(project_panel, cx);
-                workspace.add_panel(outline_panel, cx);
-                workspace.add_panel(terminal_panel, cx);
-                workspace.add_panel(channels_panel, cx);
-                workspace.add_panel(chat_panel, cx);
-                workspace.add_panel(notification_panel, cx);
-                workspace.add_panel(debug_panel, cx);
-            })?;
-            let is_assistant2_enabled =
-                if cfg!(test) || release_channel != ReleaseChannel::Dev {
-                    false
-                } else {
-                    assistant2_feature_flag.await
-                }
-            ;
-
-            let (assistant_panel, assistant2_panel) = if is_assistant2_enabled {
-                let assistant2_panel =
-                    assistant2::AssistantPanel::load(workspace_handle.clone(), cx.clone()).await?;
-
-                (None, Some(assistant2_panel))
-            } else {
-                let assistant_panel =
-                    assistant::AssistantPanel::load(workspace_handle.clone(), prompt_builder, cx.clone()).await?;
-
-                (Some(assistant_panel), None)
-            };
-            workspace_handle.update(&mut cx, |workspace, cx| {
-                if let Some(assistant_panel) = assistant_panel {
-                    workspace.add_panel(assistant_panel, cx);
-                }
-
-                if let Some(assistant2_panel) = assistant2_panel {
-                    workspace.add_panel(assistant2_panel, cx);
-                }
-            })
-        })
-        .detach();
-
-        workspace
-            .register_action(about)
-            .register_action(|_, _: &Minimize, cx| {
-                cx.minimize_window();
-            })
-            .register_action(|_, _: &Zoom, cx| {
-                cx.zoom_window();
-            })
-            .register_action(|_, _: &ToggleFullScreen, cx| {
-                cx.toggle_fullscreen();
-            })
-            .register_action(|_, action: &OpenZedUrl, cx| {
-                OpenListener::global(cx).open_urls(vec![action.url.clone()])
-            })
-            .register_action(|_, action: &OpenBrowser, cx| cx.open_url(&action.url))
-            .register_action(move |_, _: &zed_actions::IncreaseBufferFontSize, cx| {
-                theme::adjust_buffer_font_size(cx, |size| *size += px(1.0))
-            })
-            .register_action(|workspace, _: &workspace::Open, cx| {
-                    workspace.client()
-                        .telemetry()
-                        .report_app_event("open project".to_string());
-                    let paths = workspace.prompt_for_open_path(
-                        PathPromptOptions {
-                            files: true,
-                            directories: true,
-                            multiple: true,
-                        },
-                        DirectoryLister::Project(workspace.project().clone()),
-                        cx,
-                    );
-
-                    cx.spawn(|this, mut cx| async move {
-                        let Some(paths) = paths.await.log_err().flatten() else {
-                            return;
-                        };
-
-                        if let Some(task) = this
-                            .update(&mut cx, |this, cx| {
-                                if this.project().read(cx).is_local() {
-                                    this.open_workspace_for_paths(false, paths, cx)
-                                } else {
-                                    open_new_ssh_project_from_project(this, paths, cx)
-                                }
-                            })
-                            .log_err()
-                        {
-                            task.await.log_err();
-                        }
-                    })
-                    .detach()
-            })
-            .register_action(move |_, _: &zed_actions::DecreaseBufferFontSize, cx| {
-                theme::adjust_buffer_font_size(cx, |size| *size -= px(1.0))
-            })
-            .register_action(move |_, _: &zed_actions::ResetBufferFontSize, cx| {
-                theme::reset_buffer_font_size(cx)
-            })
-            .register_action(move |_, _: &zed_actions::IncreaseUiFontSize, cx| {
-                theme::adjust_ui_font_size(cx, |size| *size += px(1.0))
-            })
-            .register_action(move |_, _: &zed_actions::DecreaseUiFontSize, cx| {
-                theme::adjust_ui_font_size(cx, |size| *size -= px(1.0))
-            })
-            .register_action(move |_, _: &zed_actions::ResetUiFontSize, cx| {
-                theme::reset_ui_font_size(cx)
-            })
-            .register_action(move |_, _: &zed_actions::IncreaseBufferFontSize, cx| {
-                theme::adjust_buffer_font_size(cx, |size| *size += px(1.0))
-            })
-            .register_action(move |_, _: &zed_actions::DecreaseBufferFontSize, cx| {
-                theme::adjust_buffer_font_size(cx, |size| *size -= px(1.0))
-            })
-            .register_action(move |_, _: &zed_actions::ResetBufferFontSize, cx| {
-                theme::reset_buffer_font_size(cx)
-            })
-            .register_action(|_, _: &install_cli::Install, cx| {
-                cx.spawn(|workspace, mut cx| async move {
-                    if cfg!(any(target_os = "linux", target_os = "freebsd")) {
-                        let prompt = cx.prompt(
-                            PromptLevel::Warning,
-                            "CLI should already be installed",
-                            Some("If you installed Zed from our official release add ~/.local/bin to your PATH.\n\nIf you installed Zed from a different source like your package manager, then you may need to create an alias/symlink manually.\n\nDepending on your package manager, the CLI might be named zeditor, zedit, zed-editor or something else."),
-                            &["Ok"],
-                        );
-                        cx.background_executor().spawn(prompt).detach();
-                        return Ok(());
-                    }
-                    let path = install_cli::install_cli(cx.deref())
-                        .await
-                        .context("error creating CLI symlink")?;
-
-                    workspace.update(&mut cx, |workspace, cx| {
-                        struct InstalledZedCli;
-
-                        workspace.show_toast(
-                            Toast::new(
-                                NotificationId::unique::<InstalledZedCli>(),
-                                format!(
-                                    "Installed `zed` to {}. You can launch {} from your terminal.",
-                                    path.to_string_lossy(),
-                                    ReleaseChannel::global(cx).display_name()
-                                ),
-                            ),
-                            cx,
-                        )
-                    })?;
-                    register_zed_scheme(&cx).await.log_err();
-                    Ok(())
-                })
-                .detach_and_prompt_err("Error installing zed cli", cx, |_, _| None);
-            })
-            .register_action(|_, _: &install_cli::RegisterZedScheme, cx| {
-                cx.spawn(|workspace, mut cx| async move {
-                    register_zed_scheme(&cx).await?;
-                    workspace.update(&mut cx, |workspace, cx| {
-                        struct RegisterZedScheme;
-
-                        workspace.show_toast(
-                            Toast::new(
-                                NotificationId::unique::<RegisterZedScheme>(),
-                                format!(
-                                    "zed:// links will now open in {}.",
-                                    ReleaseChannel::global(cx).display_name()
-                                ),
-                            ),
-                            cx,
-                        )
-                    })?;
-                    Ok(())
-                })
-                .detach_and_prompt_err(
-                    "Error registering zed:// scheme",
-                    cx,
-                    |_, _| None,
-                );
-            })
-            .register_action(|workspace, _: &OpenLog, cx| {
-                open_log_file(workspace, cx);
-            })
-            .register_action(|workspace, _: &zed_actions::OpenLicenses, cx| {
-                open_bundled_file(
-                    workspace,
-                    asset_str::<Assets>("licenses.md"),
-                    "Open Source License Attribution",
-                    "Markdown",
-                    cx,
-                );
-            })
-            .register_action(
-                move |workspace: &mut Workspace,
-                      _: &zed_actions::OpenTelemetryLog,
-                      cx: &mut ViewContext<Workspace>| {
-                    open_telemetry_log_file(workspace, cx);
-                },
-            )
-            .register_action(
-                move |_: &mut Workspace,
-                      _: &zed_actions::OpenKeymap,
-                      cx: &mut ViewContext<Workspace>| {
-                    open_settings_file(paths::keymap_file(), || settings::initial_keymap_content().as_ref().into(), cx);
-                },
-            )
-            .register_action(
-                move |_: &mut Workspace, _: &OpenSettings, cx: &mut ViewContext<Workspace>| {
-                    open_settings_file(
-                        paths::settings_file(),
-                        || settings::initial_user_settings_content().as_ref().into(),
-                        cx,
-                    );
-                },
-            )
-            .register_action(
-                |_: &mut Workspace, _: &OpenAccountSettings, cx: &mut ViewContext<Workspace>| {
-                    cx.open_url(&zed_urls::account_url(cx));
-                },
-            )
-            .register_action(
-                move |_: &mut Workspace, _: &OpenTasks, cx: &mut ViewContext<Workspace>| {
-                    open_settings_file(
-                        paths::tasks_file(),
-                        || settings::initial_tasks_content().as_ref().into(),
-                        cx,
-                    );
-                },
-            )
-            .register_action(
-                move |_: &mut Workspace, _: &OpenDebugTasks, cx: &mut ViewContext<Workspace>| {
-                    open_settings_file(
-                        paths::debug_tasks_file(),
-                        || settings::initial_debug_tasks_content().as_ref().into(),
-                        cx,
-                    );
-                },
-            )
-            .register_action(open_project_settings_file)
-            .register_action(open_project_tasks_file)
-            .register_action(open_project_debug_tasks_file)
-            .register_action(
-                move |workspace: &mut Workspace,
-                      _: &zed_actions::OpenDefaultKeymap,
-                      cx: &mut ViewContext<Workspace>| {
-                    open_bundled_file(
-                        workspace,
-                        settings::default_keymap(),
-                        "Default Key Bindings",
-                        "JSON",
-                        cx,
-                    );
-                },
-            )
-            .register_action(
-                move |workspace: &mut Workspace,
-                      _: &OpenDefaultSettings,
-                      cx: &mut ViewContext<Workspace>| {
-                    open_bundled_file(
-                        workspace,
-                        settings::default_settings(),
-                        "Default Settings",
-                        "JSON",
-                        cx,
-                    );
-                },
-            )
-            .register_action(
-                |workspace: &mut Workspace,
-                 _: &project_panel::ToggleFocus,
-                 cx: &mut ViewContext<Workspace>| {
-                    workspace.toggle_panel_focus::<ProjectPanel>(cx);
-                },
-            )
-            .register_action(
-                |workspace: &mut Workspace,
-                 _: &outline_panel::ToggleFocus,
-                 cx: &mut ViewContext<Workspace>| {
-                    workspace.toggle_panel_focus::<OutlinePanel>(cx);
-                },
-            )
-            .register_action(
-                |workspace: &mut Workspace,
-                 _: &collab_ui::collab_panel::ToggleFocus,
-                 cx: &mut ViewContext<Workspace>| {
-                    workspace.toggle_panel_focus::<collab_ui::collab_panel::CollabPanel>(cx);
-                },
-            )
-            .register_action(
-                |workspace: &mut Workspace,
-                 _: &collab_ui::chat_panel::ToggleFocus,
-                 cx: &mut ViewContext<Workspace>| {
-                    workspace.toggle_panel_focus::<collab_ui::chat_panel::ChatPanel>(cx);
-                },
-            )
-            .register_action(
-                |workspace: &mut Workspace,
-                 _: &collab_ui::notification_panel::ToggleFocus,
-                 cx: &mut ViewContext<Workspace>| {
-                    workspace
-                        .toggle_panel_focus::<collab_ui::notification_panel::NotificationPanel>(cx);
-                },
-            )
-            .register_action(
-                |workspace: &mut Workspace,
-                 _: &terminal_panel::ToggleFocus,
-                 cx: &mut ViewContext<Workspace>| {
-                    workspace.toggle_panel_focus::<TerminalPanel>(cx);
-                },
-            )
-            .register_action({
-                let app_state = Arc::downgrade(&app_state);
-                move |_, _: &NewWindow, cx| {
-                    if let Some(app_state) = app_state.upgrade() {
-                        open_new(Default::default(), app_state, cx, |workspace, cx| {
-                            Editor::new_file(workspace, &Default::default(), cx)
-                        })
-                        .detach();
-                    }
-                }
-            })
-            .register_action({
-                let app_state = Arc::downgrade(&app_state);
-                move |_, _: &NewFile, cx| {
-                    if let Some(app_state) = app_state.upgrade() {
-                        open_new(Default::default(), app_state, cx, |workspace, cx| {
-                            Editor::new_file(workspace, &Default::default(), cx)
-                        })
-                        .detach();
-                    }
-                }
-            });
-        if workspace.project().read(cx).is_via_ssh() {
-            workspace.register_action({
-                move |workspace, _: &OpenServerSettings, cx| {
-                    let open_server_settings = workspace.project().update(cx, |project, cx| {
-                        project.open_server_settings(cx)
-                    });
-
-                    cx.spawn(|workspace, mut cx| async move {
-                        let buffer = open_server_settings.await?;
-
-                        workspace.update(&mut cx, |workspace, cx| {
-                            workspace.open_path(buffer.read(cx).project_path(cx).expect("Settings file must have a location"), None, true, cx)
-                        })?.await?;
-
-                        anyhow::Ok(())
-                    }).detach_and_log_err(cx);
-                }
-            });
-        }
-=======
         initialize_panels(prompt_builder.clone(), cx);
         register_actions(app_state.clone(), workspace, cx);
->>>>>>> e8c92837
 
         workspace.focus_handle(cx).focus(cx);
     })
@@ -714,6 +327,8 @@
         let assistant_panel =
             assistant::AssistantPanel::load(workspace_handle.clone(), prompt_builder, cx.clone());
 
+        let debug_panel = DebugPanel::load(workspace_handle.clone(), cx.clone());
+
         let (
             project_panel,
             outline_panel,
@@ -722,6 +337,7 @@
             chat_panel,
             notification_panel,
             assistant_panel,
+            debug_panel,
         ) = futures::try_join!(
             project_panel,
             outline_panel,
@@ -730,12 +346,14 @@
             chat_panel,
             notification_panel,
             assistant_panel,
+            debug_panel,
         )?;
 
         workspace_handle.update(&mut cx, |workspace, cx| {
             workspace.add_panel(project_panel, cx);
             workspace.add_panel(outline_panel, cx);
             workspace.add_panel(terminal_panel, cx);
+            workspace.add_panel(debug_panel, cx);
             workspace.add_panel(channels_panel, cx);
             workspace.add_panel(chat_panel, cx);
             workspace.add_panel(notification_panel, cx);
@@ -938,6 +556,7 @@
         )
         .register_action(open_project_settings_file)
         .register_action(open_project_tasks_file)
+        .register_action(open_project_debug_tasks_file)
         .register_action(
             move |workspace: &mut Workspace,
                   _: &zed_actions::OpenDefaultKeymap,
